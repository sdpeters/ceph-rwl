#                                               -*- Autoconf -*-
# Process this file with autoconf to produce a configure script.

# Autoconf
AC_PREREQ(2.59)

# NOTE: This version is _only_ used for naming the tarball.  The
# VERSION define is not used by the code.  It gets a version string
# from 'git describe'; see src/ceph_ver.[ch]

AC_INIT([ceph], [9.0.1], [ceph-devel@vger.kernel.org])

# Create release string.  Used with VERSION for RPMs.
RPM_RELEASE=0
AC_SUBST(RPM_RELEASE)
if test -d ".git" ; then
  AC_CHECK_PROG(GIT_CHECK, git, yes)
  if test x"$GIT_CHECK" = x"yes"; then
    RPM_RELEASE=`if expr index $(git describe --always) '-' > /dev/null ; then git describe --always | cut -d- -f2- | tr '-' '.' ; else echo "0"; fi`
  fi
fi
AC_MSG_NOTICE([RPM_RELEASE='$RPM_RELEASE'])

AC_ARG_WITH([man-pages],
    [AS_HELP_STRING([--with-man-pages], [build man pages])],
    [],
    [with_man_pages=check])
AS_IF([test "x$with_man_pages" != "xno"],
  [AC_CHECK_PROGS(SPHINX_BUILD, sphinx-1.0-build sphinx-build)
   AS_IF([test -z "$SPHINX_BUILD" && \
          test "x$with_man_pages" = "xyes"],
     [AC_MSG_ERROR([sphinx-build not found (python-sphinx)])])])
AM_CONDITIONAL(WITH_MAN_PAGES, test -n "$SPHINX_BUILD")

AC_CONFIG_MACRO_DIR([m4])

AC_CONFIG_SUBDIRS([src/gmock])

# Environment
AC_CANONICAL_HOST
AC_CANONICAL_TARGET

# Fix automake problems in 1.12
m4_ifdef([AM_PROG_AR], [AM_PROG_AR])

# Automake
AM_INIT_AUTOMAKE
AM_PROG_CC_C_O
AM_PROG_LIBTOOL
AM_PROG_AS


AM_INIT_AUTOMAKE([foreign parallel-tests])
# enable make V=0 (if automake >1.11)
m4_ifdef([AM_SILENT_RULES], [AM_SILENT_RULES([yes])])

# Platform
case "${target_os}" in
darwin*)
	AC_DEFINE([DARWIN], [1], [Define if darwin/osx])
    darwin="yes"
	;;
linux*)
	linux="yes"
	;;
freebsd*)
	freebsd="yes"
	;;
esac
AM_CONDITIONAL(LINUX, test x"$linux" = x"yes")
AM_CONDITIONAL(FREEBSD, test x"$freebsd" = x"yes")
AM_CONDITIONAL(DARWIN, test x"$darwin" = x"yes")

# Checks for programs.
AC_PROG_CXX
if test "$CXX" = no || test "$CXX:$GXX" = "g++:"; then
  AC_MSG_ERROR([no C++ compiler found])
fi

AC_MSG_CHECKING([if compiler is clang])
AC_COMPILE_IFELSE([AC_LANG_PROGRAM([], [[
#ifndef __clang__
#error "Not Clang"
#endif
return 0;
]])],
[CLANG=yes], [CLANG=no])
AC_MSG_RESULT([$CLANG])
AM_CONDITIONAL(CLANG, test "$CLANG" = "yes")

#AC_PROG_CC
AC_PROG_MAKE_SET
AC_PROG_LIBTOOL

# Compiler flags

AC_SUBST(AM_CXXFLAGS)
AM_CXXFLAGS="${AM_CXXFLAGS}"


###### PATCH STARTS HERE ######
# Find out what to build (default is all of these)

# rados?
AC_ARG_WITH([rados],
	[AS_HELP_STRING([--with-rados], [build with librados support])],
	[],
	[with_rados=yes])
AM_CONDITIONAL(WITH_RADOS, test "$with_rados" = "yes")
#AS_IF([test "$with_rados" = "yes"], [AC_DEFINE([WITH_RADOS])])

# rbd?
# rbd requires rados
AC_ARG_WITH([rbd],
	[AS_HELP_STRING([--with-rbd], [build rbd files])],
	[],
	[with_rbd=yes])
AM_CONDITIONAL(WITH_RBD, test "$with_rbd" = "yes")
#AS_IF([test "$with_rbd" = "yes"], [AC_DEFINE([WITH_RADOS, WITH_RBD])])

# cephfs?
# cephfs requires rados
AC_ARG_WITH([cephfs],
	[AS_HELP_STRING([--with-cephfs], [build cephfs files])],
	[],
	[with_cephfs=yes])
AM_CONDITIONAL(WITH_CEPHFS, test "$with_cephfs" = "yes")
#AS_IF([test "$with_cephfs" = "yes"], [AC_DEFINE([WITH_RADOS, WITH_CEPHFS])])

# radosgw?
# radosgw requires rados
AC_ARG_WITH([radosgw],
            [AS_HELP_STRING([--with-radosgw], [build RADOS gateway])],
            [],
            [with_radosgw=check])
# AM_CONDITIONAL is defined later -- we need to check whether we can enable radosgw if no option is present
#AS_IF([test "$with_radosgw" = "yes"], [AC_DEFINE([WITH_RADOS, WITH_RADOSGW])])

# radosstriper?
AC_ARG_WITH([radosstriper],
	[AS_HELP_STRING([--with-radosstriper], [build radosstriper files])],
	[],
	[with_radosstriper=yes])
AM_CONDITIONAL(WITH_RADOSSTRIPER, test "$with_radosstriper" = "yes")
#AS_IF([test "$with_radostriper" = "yes"], [AC_DEFINE([WITH_RADOS, WITH_RADOSSTRIPER])])

# mon?
AC_ARG_WITH([mon],
	[AS_HELP_STRING([--with-mon], [build Ceph monitor software files])],
	[],
	[with_mon=yes])
AM_CONDITIONAL(WITH_MON, test "$with_mon" = "yes")
#AS_IF([test "$with_mon" = "yes"], [AC_DEFINE([WITH_MON])])

# osd?
AC_ARG_WITH([osd],
	[AS_HELP_STRING([--with-osd], [build object store daemon files])],
	[],
	[with_osd=yes])
AM_CONDITIONAL(WITH_OSD, test "$with_osd" = "yes")
#AS_IF([test "$with_osd" = "yes"], [AC_DEFINE([WITH_OSD])])

# mds?
AC_ARG_WITH([mds],
	[AS_HELP_STRING([--with-mds], [build mds files])],
	[],
	[with_mds=yes])
AM_CONDITIONAL(WITH_MDS, test "$with_mds" = "yes")
#AS_IF([test "$with_mds" = "yes"], [AC_DEFINE([WITH_MDS])])

# client?
AC_ARG_ENABLE([client],
	[AS_HELP_STRING([--enable-client], [enable client-side build])],
	[],
	[enable_client=yes])
AM_CONDITIONAL([ENABLE_CLIENT], test "$enable_client" = "yes")
#AS_IF([test "$enable_client" = "yes"], [AC_DEFINE([WITH_RADOS, WITH_RBD, ENABLE_CLIENT])])

# server?
AC_ARG_ENABLE([server],
	[AS_HELP_STRING([--enable-server], [enable server-side build ])],
	[],
	[enable_server=yes])
AM_CONDITIONAL(ENABLE_SERVER, test "$enable_server" = "yes")
#AS_IF([test "$enable_server" = "yes"], [AC_DEFINE([WITH_MON, WITH_OSD, WITH_MDS, ENABLE_SERVER])])

# cond-check if snappy-devel is installed, needed by leveldb that is need by server parts of the project
AS_IF([test "$enable_server" = "yes" -a \( "$with_osd" = "yes" -o "$with_mon" = "yes" \)],
	[AC_CHECK_LIB([snappy], [snappy_compress], [true], [AC_MSG_FAILURE([libsnappy not found])])])

# cond-check leveldb, necessary if server, osd or mon enabled
AS_IF([test "$enable_server" = "yes" -a \( "$with_osd" = "yes" -o "$with_mon" = "yes" \)],
	[AC_CHECK_LIB([leveldb], [leveldb_open], [true], [AC_MSG_FAILURE([libleveldb not found])], [-lsnappy -lpthread])])
###### PATCH ENDS HERE ######


# Check for yasm
AC_CHECK_PROG(YASM_CHECK, yasm, yes)
if test x"$YASM_CHECK" = x"yes"; then
  if yasm -f elf64 src/common/crc32c_intel_fast_asm.S -o /dev/null; then
     echo 'we have a modern and working yasm'
     if test `arch` = "x86_64" ; then
        echo 'we are x86_64'
        arch_x32=0
        AC_COMPILE_IFELSE([AC_LANG_PROGRAM([], [[
          #if defined(__x86_64__) && defined(__ILP32__)
          #error x32
          #endif]])], [], [arch_x32=1])
        if test $arch_x32 -eq 0 ; then
           echo 'we are not x32'
           AC_DEFINE([HAVE_GOOD_YASM_ELF64], [1], [we have a recent yasm and are x86_64])
           with_good_yasm=yes
  
           if yasm -f elf64 -i src/ceph/src/ceph/src/erasure-code/isa/isa-l/include/ src/erasure-code/isa/isa-l/erasure_code/gf_vect_dot_prod_avx2.asm.s -o /dev/null 2> /dev/null ; then
              echo 'yasm can also build the isa-l stuff'
              AC_DEFINE([HAVE_BETTER_YASM_ELF64], [1], [yasm can also build the isa-l])
  	    with_better_yasm=yes
           else
              echo "yasm doesn't build the isa-l stuff"
  	 fi
        else
           echo 'we are x32; no yasm for you'
        fi
     else
        echo 'we are not x86_64 && !x32'
     fi
  else
     echo 'we do not have a modern/working yasm'
  fi
fi
AM_CONDITIONAL(WITH_GOOD_YASM_ELF64, test "$with_good_yasm" = "yes")
AM_CONDITIONAL(WITH_BETTER_YASM_ELF64, test "$with_better_yasm" = "yes")

# check for better yasm

# Checks for compiler warning types

# AC_CHECK_CC_FLAG(FLAG_TO_TEST, VARIABLE_TO_SET_IF_SUPPORTED)
# ---------
AC_DEFUN([AC_CHECK_CC_FLAG],
[{
	AC_LANG_PUSH([C])
	my_cflags_save="$CFLAGS"
	CFLAGS="$my_cflags_save $1"
	AC_MSG_CHECKING([whether $CC accepts $1])
	AC_COMPILE_IFELSE([AC_LANG_PROGRAM([[ ]], [[ ]])],
			  [AC_MSG_RESULT([yes]); AC_SUBST([$2], ["$1"])],
			  [AC_MSG_RESULT([no])]
			 )
	CFLAGS="$my_cflags_save"
	AC_LANG_POP([C])
}])

AC_CHECK_CC_FLAG([-Wtype-limits], [WARN_TYPE_LIMITS])
AC_CHECK_CC_FLAG([-Wignored-qualifiers], [WARN_IGNORED_QUALIFIERS])
AC_CHECK_CC_FLAG([-Werror=format-security], [WARN_ERROR_FORMAT_SECURITY])

# Check for compiler VTA support
AX_CHECK_COMPILE_FLAG([-fvar-tracking-assignments], [HAS_VTA_SUPPORT=1], [HAS_VTA_SUPPORT=0])
AM_CONDITIONAL(COMPILER_HAS_VTA, [test "$HAS_VTA_SUPPORT" = 1])

AX_CXX_STATIC_CAST
AX_C_VAR_FUNC
AX_C_PRETTY_FUNC

# Checks for libraries.
ACX_PTHREAD

AC_CHECK_LIB([uuid], [uuid_parse], [true], AC_MSG_FAILURE([libuuid not found]))

# rbd {map,unmap,showmapped} dependencies, Linux only
if test x"$linux" = x"yes" -a x"$with_rbd" = x"yes"; then
  # libblkid
  AC_CHECK_HEADER([blkid/blkid.h], [],
    AC_MSG_ERROR([blkid/blkid.h not found (libblkid-dev, libblkid-devel)]))
  AC_CHECK_LIB([blkid], [blkid_devno_to_wholedisk], [true],
    AC_MSG_FAILURE([libblkid not found]))

  # libudev
  AC_CHECK_HEADER([libudev.h], [],
    AC_MSG_ERROR([libudev.h not found (libudev-dev, libudev-devel)]))
  AC_CHECK_LIB([udev], [udev_monitor_receive_device], [true],
    AC_MSG_FAILURE([libudev not found]))

  # libexpat
  AC_CHECK_HEADER([expat.h], [],
    AC_MSG_ERROR([expat.h not found (libexpat-devel)]))
  AC_CHECK_LIB([expat], [XML_Parse], [true],
    AC_MSG_FAILURE([libexpat not found]))
fi

#
# Check for res_nquery in libresolv. There are several variations. On OSX
# res_nquery is a macro defined in resolv.h, so the typical AC_CHECK_LIB
# doesn't work. On FreeBSD res_nquery can be found in libc. The required
# library for linking (if any) is defined RESOLV_LIBS.
#
AC_CHECK_HEADER([resolv.h], [], [], [#include <netinet/in.h>])

AC_DEFUN([CHECK_RESOLV_LIBS], [{
  AC_MSG_CHECKING([if res_nquery will link (LIBS=$1)])
  saved_LIBS="${LIBS}"
  LIBS="$1"
  AC_LINK_IFELSE([AC_LANG_PROGRAM([[
        #include <netinet/in.h>
        #include <resolv.h>
      ]], [[res_nquery(0, 0, 0, 0, 0, 0);]])],
      [AC_MSG_RESULT([yes])
      [$2]],
      AC_MSG_RESULT([no]))
  LIBS="${saved_LIBS}"
}])

RESOLV_LIBS=""
CHECK_RESOLV_LIBS([$RESOLV_LIBS], [resolv_libs="ok"])
if test x"$resolv_libs" != "xok"; then
  RESOLV_LIBS="-lresolv"
  CHECK_RESOLV_LIBS([$RESOLV_LIBS], [resolv_libs="ok"])
  if test x"$resolv_libs" != "xok"; then
    AC_MSG_FAILURE([no resolv library found])
  fi
fi
AC_SUBST([RESOLV_LIBS])

dnl check for libkeyutils on linux
KEYUTILS_LIB=""
AS_IF([test x"$linux" = x"yes"], [
  AC_CHECK_LIB([keyutils], [add_key], [KEYUTILS_LIB="-lkeyutils"], [
    AC_MSG_FAILURE([libkeyutils not found (libkeyutils-dev, keyutils-libs-devel)])])])
AC_SUBST(KEYUTILS_LIB)

AC_CHECK_LIB([m], [pow], [true], AC_MSG_FAILURE([libm not found]))
AC_CHECK_FUNCS([syncfs], AC_DEFINE([HAVE_SYS_SYNCFS], [1], [we have syncfs]), [])

# Find some crypto library for us to use, while letting user to decide which one to use.
AC_ARG_WITH([cryptopp],
	[AS_HELP_STRING([--with-cryptopp], [Use cryptographic functions from cryptopp])],
	[],
	[with_cryptopp=check])
have_cryptopp=no
# this looks clumsy but it's just if A then { success } else { if B then success }
AS_IF([test "x$with_cryptopp" != "xno"],
    [PKG_CHECK_MODULES([CRYPTOPP],
	    [libcrypto++],
	    [have_cryptopp=yes],
	    [
		   AC_LANG_PUSH([C++])
		   SAVED_CXXFLAGS="${CXXFLAGS}"
		   SAVED_LIBS="${LIBS}"
		   LIBS="${LIBS} ${PTHREAD_LIBS}"
		   CXXFLAGS="${CXXFLAGS} ${PTHREAD_CFLAGS}"
		   AC_SEARCH_LIBS([_ZTIN8CryptoPP14CBC_EncryptionE], [crypto++ cryptopp],
			  [have_cryptopp=yes],
			  [true], [])
		   CRYPTOPP_LIBS="${ac_cv_search__ZTIN8CryptoPP14CBC_EncryptionE}"
		   LIBS="${SAVED_LIBS}"
		   CXXFLAGS="${SAVED_CXXFLAGS}"
		   AC_LANG_POP([C++])
	   ])])
# bail out if given explicit --with-cryptopp
if test "x$have_cryptopp" = "xno" -a "x$with_cryptopp" != "xcheck" -a "x$with_cryptopp" != "xno"; then
    AC_MSG_FAILURE([--with-cryptopp was given, but library was not found])
fi

AC_ARG_WITH([nss],
	[AS_HELP_STRING([--with-nss], [Use cryptographic functions from nss])],
	[],
	[with_nss=check])
have_nss=no
AS_IF([test "x$with_nss" != "xno"],
    [PKG_CHECK_MODULES([NSS], [nss], [have_nss=yes], [true])])
# bail out if given explicit --with-nss
if test "x$have_nss" = "xno" -a "x$with_nss" != "xcheck" -a "x$with_nss" != "xno"; then
    AC_MSG_FAILURE([--with-nss was given, but library was not found])
fi

# now decide which crypto library to really use
if test "x$have_cryptopp" = "xyes"; then
    AC_MSG_NOTICE([using cryptopp for cryptography])
    AC_DEFINE([USE_CRYPTOPP], [1], [Define if using CryptoPP.])
    AC_SUBST([CRYPTO_CFLAGS], [$CRYPTOPP_CFLAGS])
    #AC_SUBST([CRYPTO_CXXFLAGS], [$CRYPTOPP_CXXFLAGS])
    AM_CXXFLAGS="${AM_CXXFLAGS} ${CRYPTOPP_CXXFLAGS}"
    AC_SUBST([CRYPTO_LIBS], [$CRYPTOPP_LIBS])
elif test "x$have_nss" = "xyes"; then
    AC_MSG_NOTICE([using nss for cryptography])
    AC_DEFINE([USE_NSS], [1], [Define if using NSS.])
    AC_SUBST([CRYPTO_CFLAGS], [$NSS_CFLAGS])
    # this needs CFLAGS too in practise to get the includes right. ugly.
    #AC_SUBST([CRYPTO_CXXFLAGS], [$NSS_CFLAGS $NSS_CXXFLAGS])
    AM_CXXFLAGS="${AM_CXXFLAGS} ${NSS_CFLAGS} ${NSS_CXXFLAGS}"
    AC_SUBST([CRYPTO_LIBS], [$NSS_LIBS])
else
    AC_MSG_FAILURE([no suitable crypto library found])
fi

AC_ARG_ENABLE(gitversion,
    [AC_HELP_STRING([--enable-gitversion], [build Ceph with git version string])],
    [], [enable_gitversion=yes])

AM_CONDITIONAL(NO_GIT_VERSION, [test "x$enable_gitversion" = "xno"])

AC_ARG_ENABLE([root-make-check],
            [AS_HELP_STRING([--enable-root-make-check], [enable make check tests that require root privileges])],
            [],
            [enable_root_make_check=no])
AM_CONDITIONAL(ENABLE_ROOT_MAKE_CHECK, test "x$enable_root_make_check" != xno)

# profiler?
AC_ARG_WITH([profiler],
            [AS_HELP_STRING([--with-profiler], [build extra profiler binaries])],
	    [case "${withval}" in
	    	  yes) with_profiler=yes ;;
		  no)  with_profiler=no ;;
		  *) AC_MSG_ERROR([bad value ${withval} for --with-profiler]) ;;
	     esac],
            [with_profiler=no])
AS_IF([test "x$with_profiler" = xyes],
	    [AC_CHECK_LIB([profiler], [ProfilerFlush], [],
	        	  [AC_MSG_FAILURE([--with-profiler was given but libprofiler (libgoogle-perftools-dev on debian) not found])])
             AC_LANG_PUSH([C++])
             AC_CHECK_HEADERS([gperftools/heap-profiler.h \
               gperftools/malloc_extension.h \
               gperftools/profiler.h])
             AC_LANG_POP([C++])
            ],
	    [])
AM_CONDITIONAL(WITH_PROFILER, test "$with_profiler" = "yes")
AS_IF([test "$with_profiler" = "yes"],
      [AC_DEFINE([HAVE_PROFILER], [1], [Define if you have perftools profiler enabled])],
      [])

# debug crap?
AC_ARG_WITH([debug],
            [AS_HELP_STRING([--with-debug], [build extra debug binaries and tests])],
            [case "${withval}" in
		  yes) with_debug=yes ;;
		  no)  with_debug=no ;;
		  *) AC_MSG_ERROR([bad value ${withval} for --with-debug]) ;;
	     esac],
            [with_debug=no])
AM_CONDITIONAL(WITH_DEBUG, test "$with_debug" = "yes")

AC_DEFINE([DEBUG_GATHER], [1], [Define if you want C_Gather debugging])

# code coverage?
AC_ARG_ENABLE([coverage],
            [AS_HELP_STRING([--enable-coverage], [enable code coverage tracking])],
            [],
            [enable_coverage=no])
AM_CONDITIONAL(ENABLE_COVERAGE, test "x$enable_coverage" != xno)
if test "x$enable_coverage" != xno; then
   AC_DEFINE([ENABLE_COVERAGE], [1], [Define if enabling coverage.])
fi
AC_SUBST(GCOV_PREFIX_STRIP, `echo $(pwd)/src | tr -dc / | wc -c`)

# is radosgw available?
RADOSGW=0
AS_IF([test "x$with_radosgw" != xno],
	    [AC_CHECK_LIB([fcgi], [FCGX_Init],
             [AC_CHECK_LIB([expat], [XML_Parse],
              [AC_CHECK_LIB([curl], [curl_easy_init],
               [RADOSGW=1
	        AC_CHECK_HEADER([fastcgi/fcgiapp.h],
		 [AC_DEFINE([FASTCGI_INCLUDE_DIR], [1], [FastCGI headers are in /usr/include/fastcgi])])
	       ],
	       [if test "x$with_radosgw" != "xcheck"; then
		    AC_MSG_FAILURE([--with-radosgw was given but libcurl (libcurl-dev on debian) not found])
	       fi])
              ],
	      [if test "x$with_radosgw" != "xcheck"; then
		   AC_MSG_FAILURE([--with-radosgw was given but libexpat (libexpat1-dev on debian) not found])
	      fi])
             ],
	     [if test "x$with_radosgw" != "xcheck"; then
		AC_MSG_FAILURE([--with-radosgw was given but libfcgi (libfcgi-dev on debian) not found])
	     fi])])
AM_CONDITIONAL(WITH_RADOSGW, test "$RADOSGW" = "1")

AS_IF([test "$RADOSGW" = "1"], [AC_DEFINE([WITH_RADOSGW], [1], [define if radosgw enabled])])

AS_IF([test "$RADOSGW" = "1"], 
              [AC_CHECK_LIB([curl], [curl_multi_wait],
                            AC_DEFINE([HAVE_CURL_MULTI_WAIT], [1], [Define if have curl_multi_wait()]))
              ])

# fuse?
AC_ARG_WITH([fuse],
            [AS_HELP_STRING([--without-fuse], [disable FUSE userspace client])],
            [],
            [with_fuse=yes])
LIBFUSE=
AS_IF([test "x$with_fuse" != xno],
	    [AC_CHECK_LIB([fuse], [fuse_main],
             [AC_SUBST([LIBFUSE], ["-lfuse"])
               AC_DEFINE([HAVE_LIBFUSE], [1],
                         [Define if you have fuse])
               HAVE_LIBFUSE=1
	       # look for fuse_getgroups and define FUSE_GETGROUPS if found
           LIBS_saved="$LIBS"
           LIBS="$LIBS -lfuse"
	       AC_CHECK_FUNCS([fuse_getgroups])
           LIBS="$LIBS_saved"
              ],
             [AC_MSG_FAILURE(
                   [no FUSE found (use --without-fuse to disable)])])])
AM_CONDITIONAL(WITH_FUSE, [test "$HAVE_LIBFUSE" = "1"])

# jemalloc?
AC_ARG_WITH([jemalloc],
	    [AS_HELP_STRING([--with-jemalloc], [enable jemalloc for memory allocations])],
	    [],
	    [with_jemalloc=no])
JEMALLOC=
AS_IF([test "x$with_jemalloc" = xyes],
	    [AC_CHECK_LIB([jemalloc], [malloc],
	     [AC_SUBST([LIBJEMALLOC], ["-ljemalloc"])
	       AC_DEFINE([HAVE_LIBJEMALLOC], [1],
                         [Define if you have jemalloc])
	       HAVE_LIBJEMALLOC=1
	     ],
	    [AC_MSG_FAILURE(
		  [no jemalloc found (do not use --with-jemalloc)])])])
AM_CONDITIONAL(WITH_JEMALLOC, [test "$HAVE_LIBJEMALLOC" = "1"])

# tcmalloc-minimal?
AC_ARG_WITH([tcmalloc-minimal],
	    [AS_HELP_STRING([--with-tcmalloc-minimal], [enable minimal tcmalloc support for memory allocations])],
	    [],
	    [with_tcmalloc_minimal=no])

AS_IF([test "x$with_jemalloc" = "xyes"],[with_tcmalloc_minimal=no],[])

TCMALLOC_MINIMAL=
AS_IF([test "x$with_tcmalloc_minimal" != xno],
        [AC_CHECK_LIB([tcmalloc_minimal], [malloc],
         [AC_SUBST([LIBTCMALLOC], ["-ltcmalloc_minimal"])
	       AC_DEFINE([HAVE_LIBTCMALLOC_MINIMAL], [1],
	       		 [Define if you have tcmalloc])
	       HAVE_LIBTCMALLOC_MINIMAL=1
	     ],
	    [AC_MSG_FAILURE(
		  [no tcmalloc found (do not use --with-tcmalloc-minimal)])])])
AM_CONDITIONAL(WITH_TCMALLOC_MINIMAL, [test "$HAVE_LIBTCMALLOC_MINIMAL" = "1"])

# tcmalloc?
AC_ARG_WITH([tcmalloc],
	    [AS_HELP_STRING([--without-tcmalloc], [disable tcmalloc for memory allocations])],
	    [],
	    [with_tcmalloc=yes])

AS_IF([test "x$with_jemalloc" = "xyes"],[with_tcmalloc=no],[])
AS_IF([test "x$with_tcmalloc_minimal" = "xyes"],[with_tcmalloc=no],[])

TCMALLOC=
AS_IF([test "x$with_tcmalloc" != xno],
	    [AC_CHECK_LIB([tcmalloc], [malloc],
	     [AC_SUBST([LIBTCMALLOC], ["-ltcmalloc"])
	       AC_DEFINE([HAVE_LIBTCMALLOC], [1],
	       		 [Define if you have tcmalloc])
	       HAVE_LIBTCMALLOC=1
	     ],
	    [AC_MSG_FAILURE(
		  [no tcmalloc found (use --without-tcmalloc to disable)])])])
AM_CONDITIONAL(WITH_TCMALLOC, [test "$HAVE_LIBTCMALLOC" = "1"])

# error out if --with-jemalloc and ! --without-tcmalloc
if test "x$with_jemalloc" = "xyes"; then
	if test "x$with_tcmalloc" != "xno"; then
		AC_MSG_FAILURE([--with-jemalloc called without --without-tcmalloc])
	fi
fi

#set pg ref debugging?
AC_ARG_ENABLE([pgrefdebugging],
	    [AS_HELP_STRING([--enable-pgrefdebugging], [enable pg ref debugging])],
			[], [enable_pgrefdebugging=no])
AS_IF([test "x$enable_pgrefdebugging" = "xyes"],
	  [AC_DEFINE([PG_DEBUG_REFS], [1], [Defined if you want pg ref debugging])],
	  [])

#
# Java is painful
#   - adapted from OMPI wrappers package
#   - this might become bigger. maybe should be own m4 file
#
AC_ARG_ENABLE(cephfs-java,
    [AC_HELP_STRING([--enable-cephfs-java], [build libcephfs Java bindings])],
    [], [enable_cephfs_java=no])

AM_CONDITIONAL(ENABLE_CEPHFS_JAVA, [test "x$enable_cephfs_java" = "xyes"])

AC_ARG_WITH(jdk-dir,
    AC_HELP_STRING([--with-jdk-dir(=DIR)], [Path to JDK directory]))

if test "x$enable_cephfs_java" = "xyes"; then

	# setup bin/include dirs from --with-jdk-dir (search for jni.h, javac)
	AS_IF([test -n "$with_jdk_dir"], [
		   javac_prog=`find $with_jdk_dir/ -name javac | head -n 1`
		   AS_IF([test -x "$javac_prog"], [
				  EXTRA_JDK_BIN_DIR=`dirname $javac_prog`])
		   jnih=`find $with_jdk_dir/ -name jni.h | head -n 1`
		   AS_IF([test -r "$jnih"], [
				  EXTRA_JDK_INC_DIR=`dirname $jnih`])])

	# setup defaults for Debian default-jdk package (without --with-jdk-dir)
	AS_IF([test -z "$with_jdk_dir"], [
		   # This works with Debian's and CentOS' default-jdk package
       for dir in '/usr/lib/jvm/default-java/' '/usr/lib/jvm/java/' '/usr/lib/jvm/java-gcj/'; do
          # only test if a suitable path has not yet been found
          AS_IF([test "$EXTRA_JDK_BIN_DIR" == ""], [
		          AS_IF([test -x "$javac_prog"], [
				          EXTRA_JDK_BIN_DIR=`dirname $javac_prog`])
		          jnih=`find $dir -name jni.h | head -n 1`
		          AS_IF([test -r "$jnih"], [
				          EXTRA_JDK_INC_DIR=`dirname $jnih`])
              ])
       done
       ])

        # cephfs_java_test only makes sense if java is already turned on
	# setup CLASSPATH for Debian default junit4.jar package 
        #
        # Configuring --with-debug and --enable-cephfs-java will throw an error if
        # JUnit4 cannot be found. While currently this works for users who have
        # installed via the package manager on Ubuntu, we need to expand this
        # check to 1 support other distrubtions and 2 allow users to influence
        # the search path.
        AS_IF([test "x$with_debug" = "xyes"], [
        	dir='/usr/share/java'
	        junit4_jar=`find $dir -name junit4.jar -o -name junit.jar | head -n 1`
		AS_IF([test -r "$junit4_jar"], [
		      EXTRA_CLASSPATH_JAR=$junit4_jar
		      AC_SUBST(EXTRA_CLASSPATH_JAR)
		      [have_junit4=1]], [
		      AC_MSG_NOTICE([Cannot find junit4.jar (apt-get install junit4)])
		      [have_junit4=0]])])

        AC_CHECK_CLASSPATH
        AC_PROG_JAVAC
        AC_PROG_JAVAH
        AC_PROG_JAR

        CLASSPATH=$CLASSPATH:$EXTRA_CLASSPATH_JAR
        export CLASSPATH
        AC_MSG_NOTICE([classpath - $CLASSPATH])

        # Check for jni.h
	CPPFLAGS_save=$CPPFLAGS

	AS_IF([test -n "$EXTRA_JDK_INC_DIR"],
		  [JDK_CPPFLAGS="-I$EXTRA_JDK_INC_DIR"
		   AS_IF([test -d "$EXTRA_JDK_INC_DIR/linux"],
				 [JDK_CPPFLAGS="$JDK_CPPFLAGS -I$EXTRA_JDK_INC_DIR/linux"])
		   CPPFLAGS="$CPPFLAGS $JDK_CPPFLAGS"])

	AC_CHECK_HEADER([jni.h], [], AC_MSG_ERROR([Cannot find header 'jni.h'. Try setting --with-jdk-dir]))

	CPPFLAGS=$CPPFLAGS_save

	# Setup output var
	AC_SUBST(JDK_CPPFLAGS)
fi
AM_CONDITIONAL(HAVE_JUNIT4, [test "$have_junit4" = "1"])

#
# Accelio and OFED
#
AC_ARG_ENABLE(xio,
    [AC_HELP_STRING([--enable-xio], [build Ceph Accelio transport])],
    [], [enable_xio=no])

AM_CONDITIONAL(ENABLE_XIO, [test "x$enable_xio" = "xyes"])

if test "x$enable_xio" = x"yes"; then
   AC_CHECK_HEADER([libxio.h], [], AC_MSG_ERROR([Cannot find header 'libxio.h'.]))
   AC_CHECK_LIB([xio], [xio_init], [], AC_MSG_FAILURE([Accelio libxio not found]))
   AC_CHECK_LIB([ibverbs], [ibv_query_device], [], AC_MSG_FAILURE([libibverbs not found]))
   AC_CHECK_LIB([rdmacm], [rdma_connect], [], AC_MSG_FAILURE([librdmacm not found]))

   # Also require boost-regex, used in address_helper
   AC_CHECK_LIB(boost_regex, main, [],
      AC_MSG_FAILURE(["Boost regex library not found."]))

   AC_DEFINE([HAVE_XIO], [1], [Accelio conditional compilation])

   XIO_LIBS="-lxio -libverbs -lrdmacm"
   AC_SUBST(XIO_LIBS)
fi

#
# FreeBSD has it in base.
#
if test x"$freebsd" != x"yes" -a x"$with_radosgw" = x"yes"; then
PKG_CHECK_MODULES([LIBEDIT], [libedit >= 2.11],
                [], AC_MSG_FAILURE([No usable version of libedit found.]))
else
	LIBEDIT_LIBS="-ledit"
fi

#libatomic-ops? You want it!
AC_ARG_WITH([libatomic-ops],
            [AS_HELP_STRING([--without-libatomic-ops],
	    [disable libatomic-ops for the atomic_t type])],
            [],
            [with_libatomic_ops=yes])
AS_IF([test "x$with_libatomic_ops" != xno],
	    [AC_CHECK_HEADER([atomic_ops.h],
             [HAVE_ATOMIC_OPS=1],
             [AC_MSG_FAILURE(
                   [no libatomic-ops found (use --without-libatomic-ops to disable)])
              ])])
AS_IF([test "$HAVE_ATOMIC_OPS" = "1"],
	[
         AC_CHECK_SIZEOF(AO_t, [], [
                                #include <atomic_ops.h>
                                ])
         ],
	[AC_DEFINE([NO_ATOMIC_OPS], [1], [Defined if you do not have atomic_ops])])


AM_CONDITIONAL(WITH_LIBATOMIC, [test "$HAVE_ATOMIC_OPS" = "1"])

# newsyn?  requires mpi.
#AC_ARG_WITH([newsyn],
#            [AS_HELP_STRING([--with-newsyn], [build newsyn target requires mpi])],
#            [],
#            [with_newsyn=no])

AC_ARG_WITH([ocf],
            [AS_HELP_STRING([--with-ocf], [build OCF-compliant cluster resource agent])],
            ,
            [with_ocf=no])
AM_CONDITIONAL(WITH_OCF, [ test "$with_ocf" = "yes" ])

# cond-check snappy-devel and leveldb, necessary if server + osd or mon enabled
if test "$enable_server" = "yes" -a \( "$with_osd" = "yes" -o "$with_mon" = "yes" \); then
	AC_CHECK_LIB([snappy], [snappy_compress], [true], [AC_MSG_FAILURE([libsnappy not found])])
	AC_CHECK_LIB([leveldb], [leveldb_open], [true], [AC_MSG_FAILURE([libleveldb not found])], [-lsnappy -lpthread])

	# see if we can use bloom filters with leveldb
	AC_LANG_PUSH([C++])
	AC_CHECK_HEADER([leveldb/filter_policy.h], [AC_DEFINE([HAVE_LEVELDB_FILTER_POLICY], [1], [Defined if LevelDB supports bloom filters ])])
	AC_LANG_POP([C++])
fi

# Find supported SIMD / NEON / SSE extensions supported by the compiler
AX_ARM_FEATURES()
AM_CONDITIONAL(HAVE_NEON, [ test "x$ax_cv_support_neon_ext" = "xyes"])
AM_CONDITIONAL(HAVE_ARMV8_CRC, [ test "x$ax_cv_support_crc_ext" = "xyes"])
AX_INTEL_FEATURES()
AM_CONDITIONAL(HAVE_SSSE3, [ test "x$ax_cv_support_ssse3_ext" = "xyes"])
AM_CONDITIONAL(HAVE_SSE4_PCLMUL, [ test "x$ax_cv_support_pclmuldq_ext" = "xyes"])

# kinetic osd backend?
AC_ARG_WITH([kinetic],
            [AS_HELP_STRING([--with-kinetic], [build kinetic support])],
            [],
            [with_kinetic=no])
# no pkg-config support yet
#AS_IF([test "x$with_kinetic" = "xyes"],
#            [PKG_CHECK_MODULES([KINETIC], [kinetic_client], [], [true])])
AS_IF([test "x$with_kinetic" = "xyes"],
            [AC_DEFINE([HAVE_KINETIC], [1], [Defined if you have kinetic enabled])])
AM_CONDITIONAL(WITH_KINETIC, [ test "$with_kinetic" = "yes" ])

# check for c++11 (but do not enable it)
old_cxxflags="$CXXFLAGS"
AX_CXX_COMPILE_STDCXX_11([], [optional])
CXXFLAGS="$old_cxxflags"

# use rocksdb
AC_ARG_WITH([librocksdb],
            [AS_HELP_STRING([--with-librocksdb], [build rocksdb support])],
            [],
            [with_librocksdb=no])
AS_IF([test "x$with_librocksdb" = "xyes"],
            [PKG_CHECK_MODULES([LIBROCKSDB], [rocksdb], [], [true])])
AS_IF([test "x$with_librocksdb" = "xyes"],
            [AC_CHECK_LIB([rocksdb], [open], [], [AC_MSG_FAILURE([librocksdb not found])])])
AM_CONDITIONAL(WITH_DLIBROCKSDB, [ test "$with_librocksdb" = "yes" ])

AC_ARG_WITH([librocksdb-static],
            [AS_HELP_STRING([--with-librocksdb-static], [build rocksdb support])],
            [],
            [with_librocksdb_static=no])
AS_IF([test "x$with_librocksdb_static" = "xcheck" -a "x$HAVE_CXX11" = "x1" ],
            [with_librocksdb_static="yes"])
AS_IF([test "x$with_librocksdb_static" = "xyes"],
            [AC_CONFIG_SUBDIRS([src/rocksdb])])
AS_IF([test "x$with_librocksdb_static" = "xyes"],
            [AC_DEFINE([HAVE_LIBROCKSDB], [1], [Defined if you have librocksdb enabled])])
AM_CONDITIONAL(WITH_SLIBROCKSDB, [ test "x$with_librocksdb_static" = "xyes" ])
AM_CONDITIONAL(WITH_LIBROCKSDB, [ test "x$with_librocksdb_static" = "xyes" -o "x$with_librocksdb" = "xyes" ])

# error out if --with-jemalloc and --with-librocksdb_static as rocksdb uses tcmalloc
if test "x$with_jemalloc" = "xyes"; then
	if test "x$with_librocksdb_static" != "xno"; then
		AC_MSG_FAILURE([--with-jemalloc called with --with-librocksdb_static, turn off
			        --with-librocksdb-static or --with-jemalloc])
	fi
fi

# use system libs3?
AC_ARG_WITH([system-libs3],
	[AS_HELP_STRING([--with-system-libs3], [use system libs3])],
	,
	[with_system_libs3=no])
AS_IF([test "x$with_system_libs3" = xyes],
            [AC_CHECK_LIB([s3], [S3_initialize], [true], [AC_MSG_FAILURE([libs3 not found])], [-lpthread])])
AS_IF([test "x$with_system_libs3" = xcheck],
            [AC_SEARCH_LIBS([S3_initialize], [s3], [with_system_libs3=yes], [true], [-lpthread])])
AM_CONDITIONAL(WITH_SYSTEM_LIBS3, [ test "$with_system_libs3" = "yes" ])

# rest-bench?
AC_ARG_WITH([rest-bench],
	    [AS_HELP_STRING([--with-rest-bench], [enables rest-bench])],
	    [],
	    [with_rest_bench=no])
AM_CONDITIONAL(WITH_REST_BENCH, [ test "$with_rest_bench" = "yes" ])

# needs libcurl and libxml2
if test "x$with_rest_bench" = xyes && test "x$with_system_libs3" = xno; then
   AC_CHECK_LIB([curl], [curl_easy_init], [], AC_MSG_ERROR([libcurl not found]))
   AC_CHECK_LIB([xml2], [xmlParseChunk], [], AC_MSG_ERROR([libxml2 not found]))
fi

# use libaio?
AC_ARG_WITH([libaio],
            [AS_HELP_STRING([--without-libaio], [disable libaio use by journal])],
            ,
            [with_libaio=yes])
AS_IF([test "x$with_libaio" != xno],
	    [AC_CHECK_LIB([aio], [io_submit], [true], AC_MSG_FAILURE([libaio not found]))])
AS_IF([test "x$with_libaio" != xno],
	    [AC_CHECK_HEADER([libaio.h])])	
AS_IF([test "$with_libaio" = "yes"],
	    [AC_DEFINE([HAVE_LIBAIO], [1], [Defined if you don't have atomic_ops])])
AM_CONDITIONAL(WITH_LIBAIO, [ test "$with_libaio" = "yes" ])

# use libxfs?
AC_ARG_WITH([libxfs],
  [AS_HELP_STRING([--without-libxfs], [disable libxfs use by FileStore])],
  [],
  [with_libxfs=yes])
AS_IF([test "x$with_libxfs" != "xno"], [
  # xfs/xfs.h presence and XFS_XFLAG_EXTSIZE define
  AC_CHECK_HEADER([xfs/xfs.h], [], AC_MSG_ERROR(
    [xfs/xfs.h not found (--without-libxfs to disable)]))
  AC_MSG_CHECKING([for XFS_XFLAG_EXTSIZE in xfs/xfs.h])
  AC_EGREP_CPP([yes_have_xfs_xflag_extsize], [
    #include <xfs/xfs.h>
    #ifdef XFS_XFLAG_EXTSIZE
    yes_have_xfs_xflag_extsize
    #endif
  ], [
    AC_MSG_RESULT([yes])
    AC_DEFINE([HAVE_LIBXFS], [1], [Define to 1 if you have libxfs])
  ], [
    AC_MSG_RESULT([no])
    AC_MSG_ERROR([XFS_XFLAG_EXTSIZE not found (--without-libxfs to disable)])
  ])
])
AM_CONDITIONAL(WITH_LIBXFS, [test "x$with_libxfs" != "xno"])

# use libzfs
AC_ARG_WITH([libzfs],
	    [AS_HELP_STRING([--with-libzfs], [build ZFS support])],
	    ,
	    [with_libzfs=no])
AS_IF([test "x$with_libzfs" = xyes],
	    [PKG_CHECK_MODULES([LIBZFS], [zfs], [], [true])])
AS_IF([test "x$with_libzfs" = xyes],
	    [AC_DEFINE([HAVE_LIBZFS], [1], [Defined if you have libzfs enabled])])
AM_CONDITIONAL(WITH_LIBZFS, [ test "$with_libzfs" = "yes" ])

# Checks for header files.
AC_HEADER_DIRENT
AC_HEADER_STDC
AC_HEADER_SYS_WAIT


# spirit?
AC_LANG([C++])

AC_CHECK_HEADER([boost/spirit/include/classic_core.hpp], [],
  [AC_CHECK_HEADER([boost/spirit.hpp], [use_bspirit_old_hdr=yes],
    AC_MSG_FAILURE(["Can't find boost spirit headers"]))])
AM_CONDITIONAL(USE_BOOST_SPIRIT_OLD_HDR, [test "$use_bspirit_old_hdr" = "yes"])

AC_CHECK_HEADER([boost/random/discrete_distribution.hpp],
	[AC_DEFINE([HAVE_BOOST_RANDOM_DISCRETE_DISTRIBUTION], [], [have boost::random::discrete_distribution])],
	[])

AC_CHECK_HEADER([boost/statechart/state.hpp], [],
    AC_MSG_FAILURE(["Can't find boost statechart headers; need 1.34 or later"]))
AC_CHECK_HEADER([boost/program_options/option.hpp], [],
    AC_MSG_FAILURE(["Can't find boost program_options headers"]))

# If we have the boost system library installed, then we may want to link
# with it.
AC_CHECK_LIB(boost_system-mt, main, [],
    [AC_CHECK_LIB(boost_system, main, [],
        AC_MSG_NOTICE(["Boost system library not found."]))])

# Find the right boost_thread library.
BOOST_THREAD_LIBS=""
saved_LIBS="${LIBS}"
LIBS=""
AC_CHECK_LIB(boost_thread-mt, main, [],
    [AC_CHECK_LIB(boost_thread, main, [],
        AC_MSG_FAILURE(["Boost thread library not found."]))])
BOOST_THREAD_LIBS="${LIBS}"
LIBS="${saved_LIBS}"
AC_SUBST(BOOST_THREAD_LIBS)

#
# Check for boost_program_options library (defines BOOST_PROGRAM_OPTIONS_LIBS).
#
BOOST_PROGRAM_OPTIONS_LIBS=""
saved_LIBS="${LIBS}"
LIBS=""
AC_CHECK_LIB(boost_program_options-mt, main, [],
    [AC_CHECK_LIB(boost_program_options, main, [],
        AC_MSG_FAILURE(["Boost program options library not found."]))])
BOOST_PROGRAM_OPTIONS_LIBS="${LIBS}"
LIBS="${saved_LIBS}"
AC_SUBST(BOOST_PROGRAM_OPTIONS_LIBS)

AC_LANG([C])

AC_CHECK_MEMBER([struct fiemap_extent.fe_logical],
	[AC_DEFINE([HAVE_FIEMAP_H], [], [linux/fiemap.h was found, fiemap ioctl will be used])],
	[AC_MSG_NOTICE([linux/fiemap.h was not found or not usable; using local Ceph copy])],
	[[#include <linux/fiemap.h>]])

AC_CHECK_HEADERS([ \
	arpa/inet.h \
	arpa/nameser_compat.h \
	linux/version.h \
	netdb.h \
	netinet/in.h \
	sys/file.h \
	sys/ioctl.h \
	sys/mount.h \
	sys/param.h \
	sys/socket.h \
	sys/statvfs.h \
	sys/time.h \
	sys/vfs.h \
	sys/xattr.h \
	syslog.h \
	utime.h \
])

# sync_file_range
AC_CHECK_FUNC([sync_file_range],
	[AC_DEFINE([HAVE_SYNC_FILE_RANGE], [], [sync_file_range(2) is supported])],
	[])

# fallocate
AC_CHECK_FUNC([fallocate],
	[AC_DEFINE([CEPH_HAVE_FALLOCATE], [], [fallocate(2) is supported])],
	[])

#
# Test for time-related `struct stat` members.
#

AC_CHECK_MEMBER([struct stat.st_mtim.tv_nsec],
  [AC_DEFINE(HAVE_STAT_ST_MTIM_TV_NSEC, 1,
    [Define if you have struct stat.st_mtim.tv_nsec])])

AC_CHECK_MEMBER([struct stat.st_mtimespec.tv_nsec],
  [AC_DEFINE(HAVE_STAT_ST_MTIMESPEC_TV_NSEC, 1,
    [Define if you have struct stat.st_mtimespec.tv_nsec])])

# splice/tee
AC_CHECK_FUNC([splice],
	[AC_DEFINE([CEPH_HAVE_SPLICE], [], [splice(2) is supported])],
	[])

# F_SETPIPE_SZ in fcntl.h
AC_MSG_CHECKING([for F_SETPIPE_SZ in fcntl.h])
AC_EGREP_CPP([yes_have_f_setpipe_sz], [
  #define _GNU_SOURCE
  #include <fcntl.h>
  #ifdef F_SETPIPE_SZ
  yes_have_f_setpipe_sz
  #endif
], [
  AC_MSG_RESULT([yes])
  AC_DEFINE([CEPH_HAVE_SETPIPE_SZ], [], [F_SETPIPE_SZ is supported])
], [
  AC_MSG_RESULT([no])
  AC_MSG_NOTICE([F_SETPIPE_SZ not found, zero-copy may be less efficent])
])

AC_CHECK_FUNCS([posix_fallocate])
AC_CHECK_HEADERS([sys/prctl.h])
AC_CHECK_FUNCS([prctl])
AC_CHECK_FUNCS([pipe2])
AC_CHECK_FUNCS([posix_fadvise])

AC_MSG_CHECKING([for fdatasync])
AC_COMPILE_IFELSE([AC_LANG_PROGRAM([[
#include <unistd.h>
]], [[
#if defined(_POSIX_SYNCHRONIZED_IO) && _POSIX_SYNCHRONIZED_IO > 0
return fdatasync(0);
#else
#error Not supported
#endif
]])], [
AC_MSG_RESULT([yes])
AC_DEFINE([HAVE_FDATASYNC], 1, [Define to 1 if you have fdatasync.])
], [
AC_MSG_RESULT([no])
])

AC_MSG_CHECKING([for sched.h])
AC_LANG_PUSH([C++])
AC_COMPILE_IFELSE([AC_LANG_PROGRAM([[
#define _GNU_SOURCE
#include <sched.h>
]], [[
cpu_set_t cpuset;
CPU_ZERO(&cpuset);
CPU_SET(sched_getcpu(), &cpuset);
sched_setaffinity(0, sizeof(cpuset), &cpuset);
sched_yield();
return 0;
]])], [
AC_MSG_RESULT([yes])
AC_DEFINE([HAVE_SCHED], 1, [Define to 1 if you have sched.h.])
], [
AC_MSG_RESULT([no])
])
AC_LANG_POP([C++])


#
# Check for pthread spinlock (depends on ACX_PTHREAD)
#
saved_LIBS="$LIBS"
saved_CFLAGS="$CFLAGS"
LIBS="$PTHREAD_LIBS $LIBS"
CFLAGS="$PTHREAD_CFLAGS $CFLAGS"
AC_CHECK_FUNC([pthread_spin_init],
  [AC_DEFINE(HAVE_PTHREAD_SPINLOCK, 1, [Define if you have pthread_spin_init])])
LIBS="$saved_LIBS"
CFLAGS="$saved_CFLAGS"

AC_CHECK_TYPES([int8_t, uint8_t, int16_t, uint16_t, int32_t, uint32_t,
  int64_t, uint64_t])

dnl check for Linux types
AC_CHECK_HEADERS([linux/types.h])
AC_CHECK_TYPES([__u8, __s8, __u16, __s16, __u32, __s32, __u64, __s64, __le16,
  __be16, __le32, __be32, __le64, __be64], [], [], [[#include <linux/types.h>]])


dnl Old versions of lttng-gen-tp leave out includes, and they break our stuff.
AC_MSG_CHECKING([if lttng-gen-tp is sane])
lttng_gen_tp_dir=`mktemp -d`
echo "#include <foo-inc.h>" > "$lttng_gen_tp_dir/foo.tp"
if ( ( cd "$lttng_gen_tp_dir" && lttng-gen-tp foo.tp -o foo.h && grep "#include <foo-inc.h>" foo.h ) > /dev/null 2>&1 ) ; then
  have_good_lttng_gen_tp=yes
else
  have_good_lttng_gen_tp=no
fi
rm -rf "$lttng_gen_tp_dir"
AC_MSG_RESULT([$have_good_lttng_gen_tp])

AC_ARG_WITH([lttng],
	[AS_HELP_STRING([--with-lttng], [Trace with LTTng])])
AS_IF([test "x$with_lttng" = "xno"], [use_lttng=no],
      [test "x$with_lttng" = "xyes"], [use_lttng=yes],
      [test "x$have_good_lttng_gen_tp" = "xyes"], [use_lttng=yes; AC_MSG_NOTICE([lttng auto-enabled])],
      [use_lttng=no; AC_MSG_NOTICE([lttng auto-disabled])])
AM_CONDITIONAL([WITH_LTTNG], test x"$use_lttng" = x"yes")
AM_COND_IF([WITH_LTTNG], [
  AC_DEFINE([WITH_LTTNG], [1], [Define if you want to use LTTng])

  AC_CHECK_HEADER([lttng/tracepoint.h], [],
    AC_MSG_ERROR([lttng/tracepoint.h not found (liblttng-ust-dev, lttng-ust-devel)]))

  AC_CHECK_PROG([LTTNG_GEN_TP_CHECK], [lttng-gen-tp], [yes])
  if test x"$LTTNG_GEN_TP_CHECK" != "xyes"; then
      AC_MSG_FAILURE([lttng-gen-tp not found])
  fi
  AC_SUBST([LTTNG_GEN_TP_PROG], [lttng-gen-tp])

  if test x"$have_good_lttng_gen_tp" != "xyes"; then
      AC_MSG_FAILURE([lttng-gen-tp does not behave properly])
  fi

  AC_MSG_CHECKING([if time_t is an integer])
  AC_COMPILE_IFELSE([AC_LANG_PROGRAM([[#include <time.h>]], [[
      struct {
          unsigned int time_t_is_integer: ((time_t) 1.5 == 1) ? 1 : -1;
      } x;
      return 0;
  ]])], [
     AC_MSG_RESULT([yes])
  ], [
     AC_MSG_RESULT([no])
     AC_MSG_FAILURE([time_t is not an integer.  We assume this for tracing.])
  ])

  AC_MSG_CHECKING([if time_t fits in uint64_t])
  AC_COMPILE_IFELSE([AC_LANG_PROGRAM([[#include <time.h>
  #include <inttypes.h>]], [[
      struct {
          unsigned int time_t_fits_in_uin64_t: (sizeof(time_t) <= sizeof(uint64_t)) ? 1 : -1;
      } x;
      return 0;
  ]])], [
     AC_MSG_RESULT([yes])
  ], [
     AC_MSG_RESULT([no])
     AC_MSG_FAILURE([time_t is larger than uint64_t.  We assume it can be cast to uint64_t, for tracing.])
  ])
], [
  AC_DEFINE([tracepoint(...)], [], [LTTng is disabled, so define this macro to be nothing.])
])


AC_CHECK_HEADERS([babeltrace/ctf/events.h babeltrace/babeltrace.h])
AC_CHECK_DECL([BT_CLOCK_REAL],
              [have_good_babeltrace=yes],
              [have_good_babeltrace=no],
              [[#include <babeltrace/babeltrace.h>]])
AC_ARG_WITH([babeltrace],
	[AS_HELP_STRING([--with-babeltrace], [Enable Babeltrace])])
AS_IF([test "x$with_babeltrace" = "xno"], [use_babeltrace=no],
      [test "x$with_babeltrace" = "xyes"], [use_babeltrace=yes],
      [test "x$ac_cv_header_babeltrace_ctf_events_h$ac_cv_header_babeltrace_babeltrace_h$have_good_babeltrace" = "xyesyesyes"], [use_babeltrace=yes; AC_MSG_NOTICE([babeltrace auto-enabled])],
      [use_babeltrace=no; AC_MSG_NOTICE([babeltrace auto-disabled])])
AM_CONDITIONAL([WITH_BABELTRACE], test x"$use_babeltrace" = x"yes")
AM_COND_IF([WITH_BABELTRACE], [
  AC_DEFINE([WITH_BABELTRACE], [1], [Define if you want to use Babeltrace])

  AC_CHECK_HEADER([babeltrace/babeltrace.h], [],
    AC_MSG_ERROR([babeltrace/babeltrac.h not found (libbabeltrace-dev, libbabeltrace-devel)]))

  AC_CHECK_HEADER([babeltrace/ctf/events.h], [],
    AC_MSG_ERROR([babeltrace/ctf/events.h not found (libbabeltrace-ctf-dev, libbabeltrace-devel)]))
])

dnl check for valgrind
AC_ARG_ENABLE([valgrind],
              [AS_HELP_STRING([--enable-valgrind], [enable valgrind unit tests])],
              [enable_valgrind=$enableval], [enable_valgrind=])
AC_CHECK_PROG(HAVE_VALGRIND, valgrind, yes)
AS_IF(
  [test "x$HAVE_VALGRIND" = "x"], AS_IF([test "x$enable_valgrind" = "xyes"], [AC_MSG_ERROR([valgrind not found])]),
  [test "x$enable_valgrind" = "x"], [enable_valgrind=yes])

AM_CONDITIONAL([VALGRIND_ENABLED], [test "x$enable_valgrind" = "xyes"])
if test "x$enable_valgrind" = "xyes"; then
  AC_CHECK_HEADERS([valgrind/helgrind.h])
fi

dnl systemd-libexec-dir
AC_SUBST(systemd_libexec_dir)
AC_ARG_WITH(
    systemd-libexec-dir,
    AS_HELP_STRING(
	    [--with-systemd-libexec-dir=DIR],
	    [systemd libexec directory @<:@SYSTEMD_LIBEXEC_DIR@:>@
        defaults to --libexecdir=DIR]
    ),
    [
	    systemd_libexec_dir="$withval"
    ],
    [
        if test "x$SYSTEMD_LIBEXEC_DIR" = "x"; then
            dnl store old values

            prefix_save=$prefix
            exec_prefix_save=$exec_prefix

            dnl if no prefix given, then use /usr/local, the default prefix
            if test "x$prefix" = "xNONE"; then
                prefix="$ac_default_prefix"
            fi
            dnl if no exec_prefix given, then use prefix
            if test "x$exec_prefix" = "xNONE"; then
                exec_prefix=$prefix
            fi

            dnl now get the expanded default
            systemd_libexec_dir="`eval exec_prefix=$exec_prefix prefix=$prefix echo $libexecdir`"

            dnl now cleanup prefix and exec_prefix

            prefix=$prefix_save
            exec_prefix=$exec_prefix_save
        else
            systemd_libexec_dir="$SYSTEMD_LIBEXEC_DIR"
        fi
    ]
)

<<<<<<< HEAD
dnl rgw-user
AC_SUBST(user_rgw)
AC_ARG_WITH(
    rgw-user,
    AS_HELP_STRING(
        [--with-rgw-user=USER],
        [systemd unit directory @<:@USER_RGW@:>@
        Defaults to "www-data"]
    ),
    [
        user_rgw="$withval"
    ],
    [
        if test "x$USER_RGW" = "x"; then
            user_rgw=www-data
        else
            user_rgw="$USER_RGW"
        fi
    ]
)


dnl rgw-group
AC_SUBST(group_rgw)
AC_ARG_WITH(
    rgw-group,
    AS_HELP_STRING(
        [--with-rgw-group=GROUP],
        [systemd unit directory @<:@GROUP_RGW@:>@
        Defaults to "www-data"]
    ),
    [
        group_rgw="$withval"
    ],
    [
        if test "x$GROUP_RGW" = "x"; then
            group_rgw=www-data
        else
            group_rgw="$GROUP_RGW"
        fi
    ]
)


=======
AC_SUBST(systemd_unit_dir)
AC_ARG_WITH(
    systemd-unit-dir,
    AS_HELP_STRING(
	    [--with-systemd-unit-dir=DIR],
	    [systemd unit directory @<:@SYSTEMD_UNIT_DIR@:>@
        Defaults to /etc/systemd/system/]
    ),
    [
	    systemd_unit_dir="$withval"
    ],
    [
        # default to the system admin unit directory
        systemd_unit_dir="/etc/systemd/system/"
    ]
)

>>>>>>> 9e467788
# Checks for typedefs, structures, and compiler characteristics.
#AC_HEADER_STDBOOL
#AC_C_CONST
#AC_TYPE_UID_T
#AC_C_INLINE
#AC_TYPE_INT16_T
#AC_TYPE_INT32_T
#AC_TYPE_INT64_T
#AC_TYPE_INT8_T
#AC_TYPE_MODE_T
#AC_TYPE_OFF_T
#AC_TYPE_PID_T
#AC_TYPE_SIZE_T
#AC_TYPE_SSIZE_T
#AC_CHECK_MEMBERS([struct stat.st_blksize])
#AC_STRUCT_ST_BLOCKS
#AC_CHECK_MEMBERS([struct stat.st_rdev])
#AC_HEADER_TIME
#AC_STRUCT_TM
#AC_TYPE_UINT16_T
#AC_TYPE_UINT32_T
#AC_TYPE_UINT64_T
#AC_TYPE_UINT8_T

# Checks for library functions.
#AC_FUNC_CHOWN
#AC_FUNC_CLOSEDIR_VOID
#AC_FUNC_ERROR_AT_LINE
#AC_FUNC_FORK
#AC_PROG_GCC_TRADITIONAL
#AC_FUNC_LSTAT
#AC_FUNC_LSTAT_FOLLOWS_SLASHED_SYMLINK
#AC_FUNC_MALLOC   # this causes annoying rpl_malloc error on some machines; skip it
#AC_FUNC_MEMCMP
#AC_FUNC_MMAP
#AC_FUNC_REALLOC
#AC_FUNC_SELECT_ARGTYPES
#AC_TYPE_SIGNAL
#AC_FUNC_STAT
#AC_FUNC_UTIME_NULL
#AC_CHECK_FUNCS([bzero fchdir fdatasync floor ftruncate getcwd gethostbyname gethostname gettimeofday inet_ntoa localtime_r memmove memset mkdir munmap pow rmdir select socket sqrt strcasecmp strchr strerror strstr utime])

# check for return type (and presence) if strerror_r in C++ mode
AC_LANG_PUSH([C++])
AC_FUNC_STRERROR_R
AC_LANG_POP([C++])

AM_CONDITIONAL(WITH_BUILD_TESTS, test "$WITH_BUILD_TESTS" = "1")

AM_PATH_PYTHON([2.4],
	[], [AC_MSG_FAILURE([Failed to find Python 2.4 or newer])])

AC_CONFIG_HEADERS([src/acconfig.h])
AC_CONFIG_FILES([Makefile
	src/Makefile
	src/ocf/Makefile
	src/ocf/ceph
	src/ocf/rbd
	src/java/Makefile
	src/tracing/Makefile
	systemd/Makefile
	man/Makefile
	doc/Makefile
	systemd/ceph-osd@.service
	systemd/ceph-rgw.tmpfiles.d
	ceph.spec])
AC_OUTPUT<|MERGE_RESOLUTION|>--- conflicted
+++ resolved
@@ -1204,7 +1204,6 @@
     ]
 )
 
-<<<<<<< HEAD
 dnl rgw-user
 AC_SUBST(user_rgw)
 AC_ARG_WITH(
@@ -1249,7 +1248,6 @@
 )
 
 
-=======
 AC_SUBST(systemd_unit_dir)
 AC_ARG_WITH(
     systemd-unit-dir,
@@ -1267,7 +1265,6 @@
     ]
 )
 
->>>>>>> 9e467788
 # Checks for typedefs, structures, and compiler characteristics.
 #AC_HEADER_STDBOOL
 #AC_C_CONST
