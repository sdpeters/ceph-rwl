from cStringIO import StringIO

import os
import logging
import configobj
import getpass
import socket
import sys
import tarfile
import time
import urllib2
import urlparse
import yaml
import json

from teuthology import safepath
from teuthology import lockstatus
from .orchestra import run

log = logging.getLogger(__name__)

import datetime
stamp = datetime.datetime.now().strftime("%y%m%d%H%M")
global_jobid = None
checked_jobid = False
is_vm = lambda x: x.startswith('vpm') or x.startswith('ubuntu@vpm')

def get_testdir(ctx):
    if 'test_path' in ctx.teuthology_config:
        return ctx.teuthology_config['test_path']

    basedir = ctx.teuthology_config.get('base_test_dir', '/home/ubuntu/cephtest')

    global global_jobid
    global checked_jobid

    # check if a jobid exists in the machine status for all our targets
    # and if its the same jobid, use that as the subdir for the test
    if not checked_jobid:
        jobids = {}
        for machine in ctx.config['targets'].iterkeys():
            status = lockstatus.get_status(ctx, machine)
            if status is None or 'description' not in status or status['description'] is None:
                continue
            jid = status['description'].split('/')[-1]
            if jid is None or jid == 'None':
                continue
            jobids[jid] = 1
            if len(jobids) > 1:
                break
        if len(jobids) == 1:
            # same job id on all machines, use that as the test subdir
            (jobid,) = jobids.iterkeys()
            if jobid is not None:
                global_jobid = jobid
                log.debug('setting my jobid to {jid}'.format(jid=global_jobid))
        checked_jobid = True

    # the subdir is chosen using the priority:
    # 1. jobid chosen by the teuthology beanstalk queue
    # 2. run name specified by teuthology schedule
    # 3. user@timestamp
    if global_jobid is not None:
        log.debug('with jobid basedir: {b}'.format(b=global_jobid))
        return '{basedir}/{jobid}'.format(
                    basedir=basedir,
                    jobid=global_jobid,
                    )
    elif hasattr(ctx, 'name') and ctx.name:
        log.debug('with name basedir: {b}'.format(b=basedir))
        # we need a short string to keep the path short
        import re
        m = re.match(r"(.*)-(.*)-(.*)-(.*)_(.*)-(.*)-(.*)-(.*)-(.*)", ctx.name)
        (u, y, m, d, hms, s, c, k, f) = m.groups()
        short = u[0:2] + y[2:4] + m[0:2] + d[0:2] + hms[0:2] + hms[3:5] + s[0] + c[0] + k[0] + f[0]
        return '{basedir}/{rundir}'.format(
                    basedir=basedir,
                    rundir=short,
                    )
    else:
        log.debug('basedir: {b}'.format(b=basedir))
        return '{basedir}/{user}{stamp}'.format(
                    basedir=basedir,
                    user=get_user()[0:2],
                    stamp=stamp)

def get_testdir_base(ctx):
    if 'test_path' in ctx.teuthology_config:
        return ctx.teuthology_config['test_path']
    return ctx.teuthology_config.get('base_test_dir', '/home/ubuntu/cephtest')

def get_ceph_binary_url(package=None,
                        branch=None, tag=None, sha1=None, dist=None,
                        flavor=None, format=None, arch=None):
    BASE = 'http://gitbuilder.ceph.com/{package}-{format}-{dist}-{arch}-{flavor}/'.format(
        package=package,
        flavor=flavor,
        arch=arch,
        format=format,
        dist=dist
        )

    if sha1 is not None:
        assert branch is None, "cannot set both sha1 and branch"
        assert tag is None, "cannot set both sha1 and tag"
    else:
        # gitbuilder uses remote-style ref names for branches, mangled to
        # have underscores instead of slashes; e.g. origin_master
        if tag is not None:
            ref = tag
            assert branch is None, "cannot set both branch and tag"
        else:
            if branch is None:
                branch = 'master'
            ref = branch

        sha1_url = urlparse.urljoin(BASE, 'ref/{ref}/sha1'.format(ref=ref))
        log.debug('Translating ref to sha1 using url %s', sha1_url)

        try:
            sha1_fp = urllib2.urlopen(sha1_url)
            sha1 = sha1_fp.read().rstrip('\n')
            sha1_fp.close()
        except urllib2.HTTPError as e:
            log.error('Failed to get url %s', sha1_url)
            raise e

    log.debug('Using %s %s sha1 %s', package, format, sha1)
    bindir_url = urlparse.urljoin(BASE, 'sha1/{sha1}/'.format(sha1=sha1))
    return (sha1, bindir_url)

def feed_many_stdins(fp, processes):
    while True:
        data = fp.read(8192)
        if not data:
            break
        for proc in processes:
            proc.stdin.write(data)

def feed_many_stdins_and_close(fp, processes):
    feed_many_stdins(fp, processes)
    for proc in processes:
        proc.stdin.close()

def get_mons(roles, ips):
    mons = {}
    mon_ports = {}
    mon_id = 0
    for idx, roles in enumerate(roles):
        for role in roles:
            if not role.startswith('mon.'):
                continue
            if ips[idx] not in mon_ports:
                mon_ports[ips[idx]] = 6789
            else:
                mon_ports[ips[idx]] += 1
            addr = '{ip}:{port}'.format(
                ip=ips[idx],
                port=mon_ports[ips[idx]],
                )
            mon_id += 1
            mons[role] = addr
    assert mons
    return mons

def generate_caps(type_):
    defaults = dict(
        osd=dict(
            mon='allow *',
            osd='allow *',
            ),
        mds=dict(
            mon='allow *',
            osd='allow *',
            mds='allow',
            ),
        client=dict(
            mon='allow rw',
            osd='allow rwx',
            mds='allow',
            ),
        )
    for subsystem, capability in defaults[type_].items():
        yield '--cap'
        yield subsystem
        yield capability

def skeleton_config(ctx, roles, ips):
    """
    Returns a ConfigObj that's prefilled with a skeleton config.

    Use conf[section][key]=value or conf.merge to change it.

    Use conf.write to write it out, override .filename first if you want.
    """
    path = os.path.join(os.path.dirname(__file__), 'ceph.conf.template')
    t = open(path, 'r')
    skconf = t.read().format(testdir=get_testdir(ctx))
    conf = configobj.ConfigObj(StringIO(skconf), file_error=True)
    mons = get_mons(roles=roles, ips=ips)
    for role, addr in mons.iteritems():
        conf.setdefault(role, {})
        conf[role]['mon addr'] = addr
    # set up standby mds's
    for roles_subset in roles:
        for role in roles_subset:
            if role.startswith('mds.'):
                conf.setdefault(role, {})
                if role.find('-s-') != -1:
                    standby_mds = role[role.find('-s-')+3:]
                    conf[role]['mds standby for name'] = standby_mds
    return conf

def roles_of_type(roles_for_host, type_):
    prefix = '{type}.'.format(type=type_)
    for name in roles_for_host:
        if not name.startswith(prefix):
            continue
        id_ = name[len(prefix):]
        yield id_

def all_roles(cluster):
    for _, roles_for_host in cluster.remotes.iteritems():
        for name in roles_for_host:
            yield name

def all_roles_of_type(cluster, type_):
    prefix = '{type}.'.format(type=type_)
    for _, roles_for_host in cluster.remotes.iteritems():
        for name in roles_for_host:
            if not name.startswith(prefix):
                continue
            id_ = name[len(prefix):]
            yield id_

def is_type(type_):
    """
    Returns a matcher function for whether role is of type given.
    """
    prefix = '{type}.'.format(type=type_)
    def _is_type(role):
        return role.startswith(prefix)
    return _is_type

def num_instances_of_type(cluster, type_):
    remotes_and_roles = cluster.remotes.items()
    roles = [roles for (remote, roles) in remotes_and_roles]
    prefix = '{type}.'.format(type=type_)
    num = sum(sum(1 for role in hostroles if role.startswith(prefix)) for hostroles in roles)
    return num

def create_simple_monmap(ctx, remote, conf):
    """
    Writes a simple monmap based on current ceph.conf into <tmpdir>/monmap.

    Assumes ceph_conf is up to date.

    Assumes mon sections are named "mon.*", with the dot.
    """
    def gen_addresses():
        for section, data in conf.iteritems():
            PREFIX = 'mon.'
            if not section.startswith(PREFIX):
                continue
            name = section[len(PREFIX):]
            addr = data['mon addr']
            yield (name, addr)

    addresses = list(gen_addresses())
    assert addresses, "There are no monitors in config!"
    log.debug('Ceph mon addresses: %s', addresses)

    testdir = get_testdir(ctx)
    args = [
        '{tdir}/adjust-ulimits'.format(tdir=testdir),
        'ceph-coverage',
        '{tdir}/archive/coverage'.format(tdir=testdir),
        'monmaptool',
        '--create',
        '--clobber',
        ]
    for (name, addr) in addresses:
        args.extend(('--add', name, addr))
    args.extend([
            '--print',
            '{tdir}/monmap'.format(tdir=testdir),
            ])
    remote.run(
        args=args,
        )

def write_file(remote, path, data):
    remote.run(
        args=[
            'python',
            '-c',
            'import shutil, sys; shutil.copyfileobj(sys.stdin, file(sys.argv[1], "wb"))',
            path,
            ],
        stdin=data,
        )

def sudo_write_file(remote, path, data, perms=None):
    permargs = []
    if perms:
        permargs=[run.Raw('&&'), 'sudo', 'chmod', perms, path]
    remote.run(
        args=[
            'sudo',
            'python',
            '-c',
            'import shutil, sys; shutil.copyfileobj(sys.stdin, file(sys.argv[1], "wb"))',
            path,
            ] + permargs,
        stdin=data,
        )

def move_file(remote, from_path, to_path, sudo=False):

    # need to stat the file first, to make sure we 
    # maintain the same permissions  
    args = []
    if sudo:
        args.append('sudo')
    args.extend([
            'stat',
            '-c',
            '\"%a\"',
            to_path
            ])
    proc = remote.run(
        args=args,
        stdout=StringIO(),
        )
    perms = proc.stdout.getvalue().rstrip().strip('\"')

    args = []
    if sudo:
        args.append('sudo')
    args.extend([
            'mv',
            '--',
            from_path,
            to_path,
            ])
    proc = remote.run(
        args=args,
        stdout=StringIO(),
        )

    # reset the file back to the original permissions
    args = []
    if sudo:
        args.append('sudo')
    args.extend([
            'chmod',
            perms,
            to_path,
            ])
    proc = remote.run(
        args=args,
        stdout=StringIO(),
        )

def delete_file(remote, path, sudo=False, force=False):
    args = []
    if sudo:
        args.append('sudo')
    args.extend(['rm'])
    if force:
        args.extend(['-f'])
    args.extend([
            '--',
            path,
            ])
    proc = remote.run(
        args=args,
        stdout=StringIO(),
        )

def remove_lines_from_file(remote, path, line_is_valid_test, string_to_test_for):
    # read in the specified file
    in_data = get_file(remote, path, False)
    out_data = ""

    first_line = True
    # use the 'line_is_valid_test' function to remove unwanted lines
    for line in in_data.split('\n'):
        if line_is_valid_test(line, string_to_test_for):
            if not first_line:
                out_data += '\n'
            else:
                first_line = False

            out_data += '{line}'.format(line=line)

        else:
            log.info('removing line: {bad_line}'.format(bad_line=line))

    # get a temp file path on the remote host to write to, 
    # we don't want to blow away the remote file and then have the 
    # network drop out
    temp_file_path = remote_mktemp(remote)

    # write out the data to a temp file
    write_file(remote, temp_file_path, out_data)

    # then do a 'mv' to the actual file location
    move_file(remote, temp_file_path, path)
            
def append_lines_to_file(remote, path, lines, sudo=False):
    temp_file_path = remote_mktemp(remote)
 
    data = get_file(remote, path, sudo)

    # add the additional data and write it back out, using a temp file
    # in case of connectivity of loss, and then mv it to the 
    # actual desired location
    data += lines
    temp_file_path
    write_file(remote, temp_file_path, data)

    # then do a 'mv' to the actual file location
    move_file(remote, temp_file_path, path)

def remote_mktemp(remote, sudo=False):
    args = []
    if sudo:
        args.append('sudo')
    args.extend([
            'python',
            '-c',
            'import os; import tempfile; (fd,fname) = tempfile.mkstemp(); os.close(fd); print fname.rstrip()'
            ])
    proc = remote.run(
        args=args,
        stdout=StringIO(),
        )
    data = proc.stdout.getvalue()
    return data

def create_file(remote, path, data="", permissions=str(644), sudo=False):
    """
    Create a file on the remote host.
    """
    args = []
    if sudo:
        args.append('sudo')
    args.extend([
            'touch',
            path,
            run.Raw('&&'),
            'chmod',
            permissions,
            '--',
            path
            ])
    proc = remote.run(
        args=args,
        stdout=StringIO(),
        )
    # now write out the data if any was passed in
    if "" != data:
        append_lines_to_file(remote, path, data, sudo)

def get_file(remote, path, sudo=False):
    """
    Read a file from remote host into memory.
    """
    args = []
    if sudo:
        args.append('sudo')
    args.extend([
            'cat',
            '--',
            path,
            ])
    proc = remote.run(
        args=args,
        stdout=StringIO(),
        )
    data = proc.stdout.getvalue()
    return data

def pull_directory(remote, remotedir, localdir):
    """
    Copy a remote directory to a local directory.
    """
    log.debug('Transferring archived files from %s:%s to %s',
              remote.shortname, remotedir, localdir)
    if not os.path.exists(localdir):
        os.mkdir(localdir)
    proc = remote.run(
        args=[
            'sudo',
            'tar',
            'c',
            '-f', '-',
            '-C', remotedir,
            '--',
            '.',
            ],
        stdout=run.PIPE,
        wait=False,
        )
    tar = tarfile.open(mode='r|', fileobj=proc.stdout)
    while True:
        ti = tar.next()
        if ti is None:
            break

        if ti.isdir():
            # ignore silently; easier to just create leading dirs below
            pass
        elif ti.isfile():
            sub = safepath.munge(ti.name)
            safepath.makedirs(root=localdir, path=os.path.dirname(sub))
            tar.makefile(ti, targetpath=os.path.join(localdir, sub))
        else:
            if ti.isdev():
                type_ = 'device'
            elif ti.issym():
                type_ = 'symlink'
            elif ti.islnk():
                type_ = 'hard link'
            else:
                type_ = 'unknown'
                log.info('Ignoring tar entry: %r type %r', ti.name, type_)
                continue
    proc.exitstatus.get()

def pull_directory_tarball(remote, remotedir, localfile):
    """
    Copy a remote directory to a local tarball.
    """
    log.debug('Transferring archived files from %s:%s to %s',
              remote.shortname, remotedir, localfile)
    out = open(localfile, 'w')
    proc = remote.run(
        args=[
            'sudo',
            'tar',
            'cz',
            '-f', '-',
            '-C', remotedir,
            '--',
            '.',
            ],
        stdout=out,
        wait=False,
        )
    proc.exitstatus.get()

# returns map of devices to device id links:
# /dev/sdb: /dev/disk/by-id/wwn-0xf00bad
def get_wwn_id_map(remote, devs):
    stdout = None
    try:
        r = remote.run(
            args=[
                'ls',
                '-l',
                '/dev/disk/by-id/wwn-*',
                ],
            stdout=StringIO(),
            )
        stdout = r.stdout.getvalue()
    except:
        log.error('Failed to get wwn devices! Using /dev/sd* devices...')
        return dict((d,d) for d in devs)

    devmap = {}

    # lines will be:
    # lrwxrwxrwx 1 root root  9 Jan 22 14:58 /dev/disk/by-id/wwn-0x50014ee002ddecaf -> ../../sdb
    for line in stdout.splitlines():
        comps = line.split(' ')
        # comps[-1] should be:
        # ../../sdb
        rdev = comps[-1]
        # translate to /dev/sdb
        dev='/dev/{d}'.format(d=rdev.split('/')[-1])

        # comps[-3] should be:
        # /dev/disk/by-id/wwn-0x50014ee002ddecaf
        iddev = comps[-3]

        if dev in devs:
            devmap[dev] = iddev

    return devmap

def get_scratch_devices(remote):
    """
    Read the scratch disk list from remote host
    """
    devs = []
    try:
        file_data = get_file(remote, "/scratch_devs")
        devs = file_data.split()
    except:
        r = remote.run(
                args=['ls', run.Raw('/dev/[sv]d?')],
                stdout=StringIO()
                )
        devs = r.stdout.getvalue().split('\n')

    log.debug('devs={d}'.format(d=devs))

    retval = []
    for dev in devs:
        try:
            remote.run(
                args=[
                    # node exists
                    'stat',
                    dev,
                    run.Raw('&&'),
                    # readable
                    'sudo', 'dd', 'if=%s' % dev, 'of=/dev/null', 'count=1',
                    run.Raw('&&'),
                    # not mounted
                    run.Raw('!'),
                    'mount',
                    run.Raw('|'),
                    'grep', '-q', dev,
                    ]
                )
            retval.append(dev)
        except:
            pass
    return retval

def wait_until_healthy(ctx, remote):
    """Wait until a Ceph cluster is healthy."""
    testdir = get_testdir(ctx)
    while True:
        r = remote.run(
            args=[
                '{tdir}/adjust-ulimits'.format(tdir=testdir),
                'ceph-coverage',
                '{tdir}/archive/coverage'.format(tdir=testdir),
                'ceph',
                'health',
                ],
            stdout=StringIO(),
            logger=log.getChild('health'),
            )
        out = r.stdout.getvalue()
        log.debug('Ceph health: %s', out.rstrip('\n'))
        if out.split(None, 1)[0] == 'HEALTH_OK':
            break
        time.sleep(1)

def wait_until_osds_up(ctx, cluster, remote):
    """Wait until all Ceph OSDs are booted."""
    num_osds = num_instances_of_type(cluster, 'osd')
    testdir = get_testdir(ctx)
    while True:
        r = remote.run(
            args=[
                '{tdir}/adjust-ulimits'.format(tdir=testdir),
                'ceph-coverage',
                '{tdir}/archive/coverage'.format(tdir=testdir),
                'ceph',
                'osd', 'dump', '--format=json'
                ],
            stdout=StringIO(),
            logger=log.getChild('health'),
            )
        out = r.stdout.getvalue()
        j = json.loads('\n'.join(out.split('\n')[1:]))
        up = len(j['osds'])
        log.debug('%d of %d OSDs are up' % (up, num_osds))
        if up == num_osds:
            break
        time.sleep(1)

def wait_until_fuse_mounted(remote, fuse, mountpoint):
    while True:
        proc = remote.run(
            args=[
                'stat',
                '--file-system',
                '--printf=%T\n',
                '--',
                mountpoint,
                ],
            stdout=StringIO(),
            )
        fstype = proc.stdout.getvalue().rstrip('\n')
        if fstype == 'fuseblk':
            break
        log.debug('ceph-fuse not yet mounted, got fs type {fstype!r}'.format(fstype=fstype))

        # it shouldn't have exited yet; exposes some trivial problems
        assert not fuse.exitstatus.ready()

        time.sleep(5)
    log.info('ceph-fuse is mounted on %s', mountpoint)

def reconnect(ctx, timeout, remotes=None):
    """
    Connect to all the machines in ctx.cluster.

    Presumably, some of them won't be up. Handle this
    by waiting for them, unless the wait time exceeds
    the specified timeout.

    ctx needs to contain the cluster of machines you
    wish it to try and connect to, as well as a config
    holding the ssh keys for each of them. As long as it
    contains this data, you can construct a context
    that is a subset of your full cluster.
    """
    log.info('Re-opening connections...')
    starttime = time.time()

    if remotes:
        need_reconnect = remotes
    else:
        need_reconnect = ctx.cluster.remotes.keys()

    for r in need_reconnect:
        r.ssh.close()

    while need_reconnect:
        for remote in need_reconnect:
            try:
                log.info('trying to connect to %s', remote.name)
                key = ctx.config['targets'][remote.name]
                from .orchestra import connection
                remote.ssh = connection.connect(
                    user_at_host=remote.name,
                    host_key=key,
                    keep_alive=True,
                    )
            except Exception:
                if time.time() - starttime > timeout:
                    raise
            else:
                need_reconnect.remove(remote)

        log.debug('waited {elapsed}'.format(elapsed=str(time.time() - starttime)))
        time.sleep(1)

def write_secret_file(ctx, remote, role, keyring, filename):
    testdir = get_testdir(ctx)
    remote.run(
        args=[
            '{tdir}/adjust-ulimits'.format(tdir=testdir),
            'ceph-coverage',
            '{tdir}/archive/coverage'.format(tdir=testdir),
            'ceph-authtool',
            '--name={role}'.format(role=role),
            '--print-key',
            keyring,
            run.Raw('>'),
            filename,
            ],
        )

def get_clients(ctx, roles):
    for role in roles:
        assert isinstance(role, basestring)
        PREFIX = 'client.'
        assert role.startswith(PREFIX)
        id_ = role[len(PREFIX):]
        (remote,) = ctx.cluster.only(role).remotes.iterkeys()
        yield (id_, remote)

def get_user():
    return getpass.getuser() + '@' + socket.gethostname()

def read_config(ctx):
    filename = os.path.join(os.environ['HOME'], '.teuthology.yaml')
    ctx.teuthology_config = {}
    with file(filename) as f:
        g = yaml.safe_load_all(f)
        for new in g:
            ctx.teuthology_config.update(new)

def get_mon_names(ctx):
    mons = []
    for remote, roles in ctx.cluster.remotes.items():
        for role in roles:
            if not role.startswith('mon.'):
                continue
            mons.append(role)
    return mons

# return the "first" mon (alphanumerically, for lack of anything better)
def get_first_mon(ctx, config):
    firstmon = sorted(get_mon_names(ctx))[0]
    assert firstmon
    return firstmon

def replace_all_with_clients(cluster, config):
    """
    Converts a dict containing a key all to one
    mapping all clients to the value of config['all']
    """
    assert isinstance(config, dict), 'config must be a dict'
    if 'all' not in config:
        return config
    norm_config = {}
    assert len(config) == 1, \
        "config cannot have 'all' and specific clients listed"
    for client in all_roles_of_type(cluster, 'client'):
        norm_config['client.{id}'.format(id=client)] = config['all']
    return norm_config

def deep_merge(a, b):
    if a is None:
        return b
    if b is None:
        return a
    if isinstance(a, list):
        assert isinstance(b, list)
        a.extend(b)
        return a
    if isinstance(a, dict):
        assert isinstance(b, dict)
        for (k, v) in b.iteritems():
            if k in a:
                a[k] = deep_merge(a[k], v)
            else:
                a[k] = v
        return a
    return b

def get_valgrind_args(testdir, name, v):
    if v is None:
        return []
    if not isinstance(v, list):
        v = [v]
    val_path = '/var/log/ceph/valgrind'.format(tdir=testdir)
    if '--tool=memcheck' in v or '--tool=helgrind' in v:
        extra_args = [
            '{tdir}/chdir-coredump'.format(tdir=testdir),
            'valgrind',
            '--suppressions={tdir}/valgrind.supp'.format(tdir=testdir),
            '--xml=yes',
            '--xml-file={vdir}/{n}.log'.format(vdir=val_path, n=name)
            ]
    else:
        extra_args = [
            '{tdir}/chdir-coredump'.format(tdir=testdir),
            'valgrind',
            '--suppressions={tdir}/valgrind.supp'.format(tdir=testdir),
            '--log-file={vdir}/{n}.log'.format(vdir=val_path, n=name)
            ]
    extra_args.extend(v)
    log.debug('running %s under valgrind with args %s', name, extra_args)
    return extra_args

def stop_daemons_of_type(ctx, type_):
    log.info('Shutting down %s daemons...' % type_)
    exc_info = (None, None, None)
    for daemon in ctx.daemons.iter_daemons_of_role(type_):
        try:
            daemon.stop()
        except (run.CommandFailedError,
                run.CommandCrashedError,
                run.ConnectionLostError):
            exc_info = sys.exc_info()
            log.exception('Saw exception from %s.%s', daemon.role, daemon.id_)
    if exc_info != (None, None, None):
        raise exc_info[0], exc_info[1], exc_info[2]

<<<<<<< HEAD
def get_system_type(remote):
    """
    Return this system type (deb or rpm)
    """
    r = remote.run(
        args=[
            'sudo','lsb_release', '-is',
        ],
    stdout=StringIO(),
    )
    system_value = r.stdout.getvalue().strip()
    log.debug("System to be installed: %s" % system_value)
    if system_value in ['Ubuntu','Debian']:
        return "deb"
    if system_value in ['CentOS','Fedora','RedHatEnterpriseServer']:
        return "rpm"
    return system_value
=======
def get_distro(ctx):
    try:
        os_type = ctx.config.get('os_type', ctx.os_type)
    except AttributeError:
        os_type = 'ubuntu'
    try:
        return ctx.config['downburst'].get('distro', os_type)
    except KeyError:
        return os_type
>>>>>>> c2c8a080
<|MERGE_RESOLUTION|>--- conflicted
+++ resolved
@@ -868,7 +868,6 @@
     if exc_info != (None, None, None):
         raise exc_info[0], exc_info[1], exc_info[2]
 
-<<<<<<< HEAD
 def get_system_type(remote):
     """
     Return this system type (deb or rpm)
@@ -886,7 +885,7 @@
     if system_value in ['CentOS','Fedora','RedHatEnterpriseServer']:
         return "rpm"
     return system_value
-=======
+
 def get_distro(ctx):
     try:
         os_type = ctx.config.get('os_type', ctx.os_type)
@@ -895,5 +894,4 @@
     try:
         return ctx.config['downburst'].get('distro', os_type)
     except KeyError:
-        return os_type
->>>>>>> c2c8a080
+        return os_type