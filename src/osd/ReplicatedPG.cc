--- conflicted
+++ resolved
@@ -1880,11 +1880,7 @@
   map<string,bufferptr> attrset;
   __u64 size;
 
-<<<<<<< HEAD
-  if (!data_subset.size()) {
-=======
-  if (subset.size()) {
->>>>>>> 13b1bf7c
+  if (data_subset.size()) {
     struct stat st;
     int r = osd->store->stat(info.pgid.to_coll(), poid, &st);
     assert(r == 0);
