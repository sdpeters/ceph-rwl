--- conflicted
+++ resolved
@@ -225,15 +225,9 @@
 endif
 
 radosacl_SOURCES = radosacl.cc
-<<<<<<< HEAD
-radosacl_LDADD = librados.la -lpthread -lm -lcrypto
+radosacl_LDADD = librados.la -lpthread -lm $(OPENSSL_LIBS)
 rbd_SOURCES = rbd.cc common/fiemap.cc
-rbd_LDADD = librados.la -lpthread -lm -lcrypto
-=======
-radosacl_LDADD = librados.la -lpthread -lm $(OPENSSL_LIBS)
-rbd_SOURCES = rbd.cc
 rbd_LDADD = librados.la -lpthread -lm $(OPENSSL_LIBS)
->>>>>>> 5d1d8d0c
 bin_PROGRAMS += radosacl rbd
 
 if WITH_RADOSGW
