#include <errno.h>

#include <iostream>
#include <sstream>
#include <string>

using namespace std;

#include "common/ceph_json.h"

#include "common/config.h"
#include "common/ceph_argparse.h"
#include "common/Formatter.h"
#include "common/ceph_json.h"
#include "global/global_init.h"
#include "common/errno.h"
#include "include/utime.h"
#include "include/str_list.h"

#include "common/armor.h"
#include "rgw_user.h"
#include "rgw_bucket.h"
#include "rgw_rados.h"
#include "rgw_acl.h"
#include "rgw_acl_s3.h"
#include "rgw_log.h"
#include "rgw_formats.h"
#include "rgw_usage.h"
#include "rgw_replica_log.h"
#include "auth/Crypto.h"

#define dout_subsys ceph_subsys_rgw

#define SECRET_KEY_LEN 40
#define PUBLIC_ID_LEN 20

static RGWRados *store = NULL;

void _usage() 
{
  cerr << "usage: radosgw-admin <cmd> [options...]" << std::endl;
  cerr << "commands:\n";
  cerr << "  user create                create a new user\n" ;
  cerr << "  user modify                modify user\n";
  cerr << "  user info                  get user info\n";
  cerr << "  user rm                    remove user\n";
  cerr << "  user suspend               suspend a user\n";
  cerr << "  user enable                reenable user after suspension\n";
  cerr << "  user check                 check user info\n";
  cerr << "  caps add                   add user capabilities\n";
  cerr << "  caps rm                    remove user capabilities\n";
  cerr << "  subuser create             create a new subuser\n" ;
  cerr << "  subuser modify             modify subuser\n";
  cerr << "  subuser rm                 remove subuser\n";
  cerr << "  key create                 create access key\n";
  cerr << "  key rm                     remove access key\n";
  cerr << "  bucket list                list buckets\n";
  cerr << "  bucket link                link bucket to specified user\n";
  cerr << "  bucket unlink              unlink bucket from specified user\n";
  cerr << "  bucket stats               returns bucket statistics\n";
  cerr << "  bucket rm                  remove bucket\n";
  cerr << "  bucket check               check bucket index\n";
  cerr << "  object rm                  remove object\n";
  cerr << "  object unlink              unlink object from bucket index\n";
  cerr << "  region info                show region info\n";
  cerr << "  regions list               list all regions set on this cluster\n";
  cerr << "  region set                 set region info\n";
  cerr << "  region default             set default region\n";
  cerr << "  region-map show            show region-map\n";            
  cerr << "  region-map set             set region-map\n";            
  cerr << "  zone info                  show zone cluster params\n";
  cerr << "  zone set                   set zone cluster params\n";
  cerr << "  zone list                  list all zones set on this cluster\n";
  cerr << "  pool add                   add an existing pool for data placement\n";
  cerr << "  pool rm                    remove an existing pool from data placement set\n";
  cerr << "  pools list                 list placement active set\n";
  cerr << "  policy                     read bucket/object policy\n";
  cerr << "  log list                   list log objects\n";
  cerr << "  log show                   dump a log from specific object or (bucket + date\n";
  cerr << "                             + bucket-id)\n";
  cerr << "  log rm                     remove log object\n";
  cerr << "  usage show                 show usage (by user, date range)\n";
  cerr << "  usage trim                 trim usage (by user, date range)\n";
  cerr << "  temp remove                remove temporary objects that were created up to\n";
  cerr << "                             specified date (and optional time)\n";
  cerr << "  gc list                    dump expired garbage collection objects\n";
  cerr << "  gc process                 manually process garbage\n";
  cerr << "  metadata get               get metadata info\n";
  cerr << "  metadata put               put metadata info\n";
  cerr << "  metadata rm                remove metadata info\n";
  cerr << "  metadata list              list metadata info\n";
  cerr << "  mdlog list                 list metadata log\n";
  cerr << "  mdlog trim                 trim metadata log\n";
  cerr << "  bilog list                 list bucket index log\n";
  cerr << "  bilog trim                 trim bucket index log (use start-marker, end-marker)\n";
  cerr << "  datalog list               list data log\n";
  cerr << "  datalog trim               trim data log\n";
  cerr << "  opstate list               list stateful operations entries (use client_id,\n";
  cerr << "                             op_id, object)\n";
  cerr << "  opstate set                set state on an entry (use client_id, op_id, object)\n";
  cerr << "  opstate renew              renew state on an entry (use client_id, op_id, object)\n";
  cerr << "  opstate rm                 remove entry (use client_id, op_id, object)\n";
  cerr << "  replicalog get             get replica metadata log entry\n";
  cerr << "  replicalog delete          delete replica metadata log entry\n";
  cerr << "options:\n";
  cerr << "   --uid=<id>                user id\n";
  cerr << "   --subuser=<name>          subuser name\n";
  cerr << "   --access-key=<key>        S3 access key\n";
  cerr << "   --email=<email>\n";
  cerr << "   --secret=<key>            specify secret key\n";
  cerr << "   --gen-access-key          generate random access key (for S3)\n";
  cerr << "   --gen-secret              generate random secret key\n";
  cerr << "   --key-type=<type>         key type, options are: swift, s3\n";
  cerr << "   --access=<access>         Set access permissions for sub-user, should be one\n";
  cerr << "                             of read, write, readwrite, full\n";
  cerr << "   --display-name=<name>\n";
  cerr << "   --bucket=<bucket>\n";
  cerr << "   --pool=<pool>\n";
  cerr << "   --object=<object>\n";
  cerr << "   --date=<date>\n";
  cerr << "   --start-date=<date>\n";
  cerr << "   --end-date=<date>\n";
  cerr << "   --bucket-id=<bucket-id>\n";
  cerr << "   --fix                     besides checking bucket index, will also fix it\n";
  cerr << "   --check-objects           bucket check: rebuilds bucket index according to\n";
  cerr << "                             actual objects state\n";
  cerr << "   --format=<format>         specify output format for certain operations: xml,\n";
  cerr << "                             json\n";
  cerr << "   --purge-data              when specified, user removal will also purge all the\n";
  cerr << "                             user data\n";
  cerr << "   --purge-keys              when specified, subuser removal will also purge all the\n";
  cerr << "                             subuser keys\n";
  cerr << "   --purge-objects           remove a bucket's objects before deleting it\n";
  cerr << "                             (NOTE: required to delete a non-empty bucket)\n";
  cerr << "   --show-log-entries=<flag> enable/disable dump of log entries on log show\n";
  cerr << "   --show-log-sum=<flag>     enable/disable dump of log summation on log show\n";
  cerr << "   --skip-zero-entries       log show only dumps entries that don't have zero value\n";
  cerr << "                             in one of the numeric field\n";
  cerr << "   --replica-log-type        replica log type (metadata, data, bucket), required for\n";
  cerr << "                             replica log operations\n";
  cerr << "   --categories=<list>       comma separated list of categories, used in usage show\n";
  cerr << "   --caps=<caps>             list of caps (e.g., \"usage=read, write; user=read\"\n";
  cerr << "   --yes-i-really-mean-it    required for certain operations\n";
  cerr << "\n";
  cerr << "<date> := \"YYYY-MM-DD[ hh:mm:ss]\"\n";
  cerr << "\n";
  generic_client_usage();
}

int usage()
{
  _usage();
  return 1;
}

void usage_exit()
{
  _usage();
  exit(1);
}

enum {
  OPT_NO_CMD = 0,
  OPT_USER_CREATE,
  OPT_USER_INFO,
  OPT_USER_MODIFY,
  OPT_USER_RM,
  OPT_USER_SUSPEND,
  OPT_USER_ENABLE,
  OPT_USER_CHECK,
  OPT_SUBUSER_CREATE,
  OPT_SUBUSER_MODIFY,
  OPT_SUBUSER_RM,
  OPT_KEY_CREATE,
  OPT_KEY_RM,
  OPT_BUCKETS_LIST,
  OPT_BUCKET_LINK,
  OPT_BUCKET_UNLINK,
  OPT_BUCKET_STATS,
  OPT_BUCKET_CHECK,
  OPT_BUCKET_RM,
  OPT_POLICY,
  OPT_POOL_ADD,
  OPT_POOL_RM,
  OPT_POOLS_LIST,
  OPT_LOG_LIST,
  OPT_LOG_SHOW,
  OPT_LOG_RM,
  OPT_USAGE_SHOW,
  OPT_USAGE_TRIM,
  OPT_TEMP_REMOVE,
  OPT_OBJECT_RM,
  OPT_OBJECT_UNLINK,
  OPT_OBJECT_STAT,
  OPT_GC_LIST,
  OPT_GC_PROCESS,
  OPT_REGION_INFO,
  OPT_REGION_LIST,
  OPT_REGION_SET,
  OPT_REGION_DEFAULT,
  OPT_REGIONMAP_SHOW,
  OPT_REGIONMAP_SET,
  OPT_REGIONMAP_UPDATE,
  OPT_ZONE_INFO,
  OPT_ZONE_SET,
  OPT_ZONE_LIST,
  OPT_CAPS_ADD,
  OPT_CAPS_RM,
  OPT_METADATA_GET,
  OPT_METADATA_PUT,
  OPT_METADATA_RM,
  OPT_METADATA_LIST,
  OPT_MDLOG_LIST,
  OPT_MDLOG_TRIM,
  OPT_BILOG_LIST,
  OPT_BILOG_TRIM,
  OPT_DATALOG_LIST,
  OPT_DATALOG_TRIM,
  OPT_OPSTATE_LIST,
  OPT_OPSTATE_SET,
  OPT_OPSTATE_RENEW,
  OPT_OPSTATE_RM,
  OPT_REPLICALOG_GET,
  OPT_REPLICALOG_DELETE,
};

static int get_cmd(const char *cmd, const char *prev_cmd, bool *need_more)
{
  *need_more = false;
  if (strcmp(cmd, "bucket") == 0 ||
      strcmp(cmd, "buckets") == 0 ||
      strcmp(cmd, "user") == 0 ||
      strcmp(cmd, "caps") == 0 ||
      strcmp(cmd, "gc") == 0 || 
      strcmp(cmd, "key") == 0 ||
      strcmp(cmd, "log") == 0 ||
      strcmp(cmd, "object") == 0 ||
      strcmp(cmd, "pool") == 0 ||
      strcmp(cmd, "pools") == 0 ||
      strcmp(cmd, "subuser") == 0 ||
      strcmp(cmd, "temp") == 0 ||
      strcmp(cmd, "usage") == 0 ||
      strcmp(cmd, "user") == 0 ||
      strcmp(cmd, "region") == 0 ||
      strcmp(cmd, "regions") == 0 ||
      strcmp(cmd, "region-map") == 0 ||
      strcmp(cmd, "regionmap") == 0 ||
      strcmp(cmd, "zone") == 0 ||
      strcmp(cmd, "temp") == 0 ||
      strcmp(cmd, "metadata") == 0 ||
      strcmp(cmd, "mdlog") == 0 ||
      strcmp(cmd, "bilog") == 0 ||
      strcmp(cmd, "datalog") == 0 ||
      strcmp(cmd, "opstate") == 0 ||
      strcmp(cmd, "replicalog") == 0) {
    *need_more = true;
    return 0;
  }

  if (strcmp(cmd, "policy") == 0)
    return OPT_POLICY;

  if (!prev_cmd)
    return -EINVAL;

  if (strcmp(prev_cmd, "user") == 0) {
    if (strcmp(cmd, "create") == 0)
      return OPT_USER_CREATE;
    if (strcmp(cmd, "info") == 0)
      return OPT_USER_INFO;
    if (strcmp(cmd, "modify") == 0)
      return OPT_USER_MODIFY;
    if (strcmp(cmd, "rm") == 0)
      return OPT_USER_RM;
    if (strcmp(cmd, "suspend") == 0)
      return OPT_USER_SUSPEND;
    if (strcmp(cmd, "enable") == 0)
      return OPT_USER_ENABLE;
    if (strcmp(cmd, "check") == 0)
      return OPT_USER_CHECK;
  } else if (strcmp(prev_cmd, "subuser") == 0) {
    if (strcmp(cmd, "create") == 0)
      return OPT_SUBUSER_CREATE;
    if (strcmp(cmd, "modify") == 0)
      return OPT_SUBUSER_MODIFY;
    if (strcmp(cmd, "rm") == 0)
      return OPT_SUBUSER_RM;
  } else if (strcmp(prev_cmd, "key") == 0) {
    if (strcmp(cmd, "create") == 0)
      return OPT_KEY_CREATE;
    if (strcmp(cmd, "rm") == 0)
      return OPT_KEY_RM;
  } else if (strcmp(prev_cmd, "buckets") == 0) {
    if (strcmp(cmd, "list") == 0)
      return OPT_BUCKETS_LIST;
  } else if (strcmp(prev_cmd, "bucket") == 0) {
    if (strcmp(cmd, "list") == 0)
      return OPT_BUCKETS_LIST;
    if (strcmp(cmd, "link") == 0)
      return OPT_BUCKET_LINK;
    if (strcmp(cmd, "unlink") == 0)
      return OPT_BUCKET_UNLINK;
    if (strcmp(cmd, "stats") == 0)
      return OPT_BUCKET_STATS;
    if (strcmp(cmd, "rm") == 0)
      return OPT_BUCKET_RM;
    if (strcmp(cmd, "check") == 0)
      return OPT_BUCKET_CHECK;
  } else if (strcmp(prev_cmd, "log") == 0) {
    if (strcmp(cmd, "list") == 0)
      return OPT_LOG_LIST;
    if (strcmp(cmd, "show") == 0)
      return OPT_LOG_SHOW;
    if (strcmp(cmd, "rm") == 0)
      return OPT_LOG_RM;
  } else if (strcmp(prev_cmd, "usage") == 0) {
    if (strcmp(cmd, "show") == 0)
      return OPT_USAGE_SHOW;
    if (strcmp(cmd, "trim") == 0)
      return OPT_USAGE_TRIM;
  } else if (strcmp(prev_cmd, "temp") == 0) {
    if (strcmp(cmd, "remove") == 0)
      return OPT_TEMP_REMOVE;
  } else if (strcmp(prev_cmd, "caps") == 0) {
    if (strcmp(cmd, "add") == 0)
      return OPT_CAPS_ADD;
    if (strcmp(cmd, "rm") == 0)
      return OPT_CAPS_RM;
  } else if (strcmp(prev_cmd, "pool") == 0) {
    if (strcmp(cmd, "add") == 0)
      return OPT_POOL_ADD;
    if (strcmp(cmd, "rm") == 0)
      return OPT_POOL_RM;
    if (strcmp(cmd, "list") == 0)
      return OPT_POOLS_LIST;
  } else if (strcmp(prev_cmd, "pools") == 0) {
    if (strcmp(cmd, "list") == 0)
      return OPT_POOLS_LIST;
  } else if (strcmp(prev_cmd, "object") == 0) {
    if (strcmp(cmd, "rm") == 0)
      return OPT_OBJECT_RM;
    if (strcmp(cmd, "unlink") == 0)
      return OPT_OBJECT_UNLINK;
    if (strcmp(cmd, "stat") == 0)
      return OPT_OBJECT_STAT;
  } else if (strcmp(prev_cmd, "region") == 0) {
    if (strcmp(cmd, "info") == 0)
      return OPT_REGION_INFO;
    if (strcmp(cmd, "list") == 0)
      return OPT_REGION_LIST;
    if (strcmp(cmd, "set") == 0)
      return OPT_REGION_SET;
    if (strcmp(cmd, "default") == 0)
      return OPT_REGION_DEFAULT;
  } else if (strcmp(prev_cmd, "regions") == 0) {
    if (strcmp(cmd, "list") == 0)
      return OPT_REGION_LIST;
  } else if (strcmp(prev_cmd, "region-map") == 0 ||
             strcmp(prev_cmd, "regionmap") == 0) {
    if (strcmp(cmd, "show") == 0)
      return OPT_REGIONMAP_SHOW;
    if (strcmp(cmd, "set") == 0)
      return OPT_REGIONMAP_SET;
    if (strcmp(cmd, "update") == 0)
      return OPT_REGIONMAP_UPDATE;
  } else if (strcmp(prev_cmd, "zone") == 0) {
    if (strcmp(cmd, "info") == 0)
      return OPT_ZONE_INFO;
    if (strcmp(cmd, "set") == 0)
      return OPT_ZONE_SET;
    if (strcmp(cmd, "list") == 0)
      return OPT_ZONE_LIST;
  } else if (strcmp(prev_cmd, "zones") == 0) {
    if (strcmp(cmd, "list") == 0)
      return OPT_ZONE_LIST;
  } else if (strcmp(prev_cmd, "gc") == 0) {
    if (strcmp(cmd, "list") == 0)
      return OPT_GC_LIST;
    if (strcmp(cmd, "process") == 0)
      return OPT_GC_PROCESS;
  } else if (strcmp(prev_cmd, "metadata") == 0) {
    if (strcmp(cmd, "get") == 0)
      return OPT_METADATA_GET;
    if (strcmp(cmd, "put") == 0)
      return OPT_METADATA_PUT;
    if (strcmp(cmd, "rm") == 0)
      return OPT_METADATA_RM;
    if (strcmp(cmd, "list") == 0)
      return OPT_METADATA_LIST;
  } else if (strcmp(prev_cmd, "mdlog") == 0) {
    if (strcmp(cmd, "list") == 0)
      return OPT_MDLOG_LIST;
    if (strcmp(cmd, "trim") == 0)
      return OPT_MDLOG_TRIM;
  } else if (strcmp(prev_cmd, "bilog") == 0) {
    if (strcmp(cmd, "list") == 0)
      return OPT_BILOG_LIST;
    if (strcmp(cmd, "trim") == 0)
      return OPT_BILOG_TRIM;
  } else if (strcmp(prev_cmd, "datalog") == 0) {
    if (strcmp(cmd, "list") == 0)
      return OPT_DATALOG_LIST;
    if (strcmp(cmd, "trim") == 0)
      return OPT_DATALOG_TRIM;
  } else if (strcmp(prev_cmd, "opstate") == 0) {
    if (strcmp(cmd, "list") == 0)
      return OPT_OPSTATE_LIST;
    if (strcmp(cmd, "set") == 0)
      return OPT_OPSTATE_SET;
    if (strcmp(cmd, "renew") == 0)
      return OPT_OPSTATE_RENEW;
    if (strcmp(cmd, "rm") == 0)
      return OPT_OPSTATE_RM;
  } else if (strcmp(prev_cmd, "replicalog") == 0) {
    if (strcmp(cmd, "get") == 0)
      return OPT_REPLICALOG_GET;
    if (strcmp(cmd, "delete") == 0)
      return OPT_REPLICALOG_DELETE;
  }

  return -EINVAL;
}

enum ReplicaLogType {
  ReplicaLog_Invalid = 0,
  ReplicaLog_Metadata,
  ReplicaLog_Data,
  ReplicaLog_Bucket,
};

ReplicaLogType get_replicalog_type(const string& name) {
  if (name == "md" || name == "meta" || name == "metadata")
    return ReplicaLog_Metadata;
  if (name == "data")
    return ReplicaLog_Data;
  if (name == "bucket")
    return ReplicaLog_Bucket;

  return ReplicaLog_Invalid;
}

string escape_str(string& src, char c)
{
  int pos = 0;
  string dest;

  do {
    int new_pos = src.find(c, pos);
    if (new_pos >= 0) {
      dest += src.substr(pos, new_pos - pos);
      dest += "\\";
      dest += c;
    } else {
      dest += src.substr(pos);
      return dest;
    }
    pos = new_pos + 1;
  } while (pos < (int)src.size());

  return dest;
}

static void show_user_info(RGWUserInfo& info, Formatter *formatter)
{
  encode_json("user_info", info, formatter);
  formatter->flush(cout);
  cout << std::endl;
}

static void dump_bucket_usage(map<RGWObjCategory, RGWBucketStats>& stats, Formatter *formatter)
{
  map<RGWObjCategory, RGWBucketStats>::iterator iter;

  formatter->open_object_section("usage");
  for (iter = stats.begin(); iter != stats.end(); ++iter) {
    RGWBucketStats& s = iter->second;
    const char *cat_name = rgw_obj_category_name(iter->first);
    formatter->open_object_section(cat_name);
    formatter->dump_int("size_kb", s.num_kb);
    formatter->dump_int("size_kb_actual", s.num_kb_rounded);
    formatter->dump_int("num_objects", s.num_objects);
    formatter->close_section();
    formatter->flush(cout);
  }
  formatter->close_section();
}

int bucket_stats(rgw_bucket& bucket, Formatter *formatter)
{
  RGWBucketInfo bucket_info;
  time_t mtime;
  int r = store->get_bucket_info(NULL, bucket.name, bucket_info, &mtime);
  if (r < 0)
    return r;

  map<RGWObjCategory, RGWBucketStats> stats;
  uint64_t bucket_ver, master_ver;
  int ret = store->get_bucket_stats(bucket, &bucket_ver, &master_ver, stats);
  if (ret < 0) {
    cerr << "error getting bucket stats ret=" << ret << std::endl;
    return ret;
  }
  formatter->open_object_section("stats");
  formatter->dump_string("bucket", bucket.name);
  formatter->dump_string("pool", bucket.data_pool);
  formatter->dump_string("index_pool", bucket.index_pool);
  
  formatter->dump_string("id", bucket.bucket_id);
  formatter->dump_string("marker", bucket.marker);
  formatter->dump_string("owner", bucket_info.owner);
  formatter->dump_int("mtime", mtime);
  formatter->dump_int("ver", bucket_ver);
  formatter->dump_int("master_ver", master_ver);
  dump_bucket_usage(stats, formatter);
  formatter->close_section();

  return 0;
}

class StoreDestructor {
  RGWRados *store;
public:
  StoreDestructor(RGWRados *_s) : store(_s) {}
  ~StoreDestructor() {
    RGWStoreManager::close_storage(store);
  }
};

static int init_bucket(string& bucket_name, rgw_bucket& bucket)
{
  if (!bucket_name.empty()) {
    RGWBucketInfo bucket_info;
    int r = store->get_bucket_info(NULL, bucket_name, bucket_info, NULL);
    if (r < 0) {
      cerr << "could not get bucket info for bucket=" << bucket_name << std::endl;
      return r;
    }
    bucket = bucket_info.bucket;
  }
  return 0;
}

static int read_input(const string& infile, bufferlist& bl)
{
  int fd = 0;
  if (infile.size()) {
    fd = open(infile.c_str(), O_RDONLY);
    if (fd < 0) {
      int err = -errno;
      cerr << "error reading input file " << infile << std::endl;
      return err;
    }
  }

#define READ_CHUNK 8196
  int r;

  do {
    char buf[READ_CHUNK];

    r = read(fd, buf, READ_CHUNK);
    if (r < 0) {
      int err = -errno;
      cerr << "error while reading input" << std::endl;
      return err;
    }
    bl.append(buf, r);
  } while (r > 0);

  if (infile.size()) {
    close(fd);
  }

  return 0;
}

template <class T>
static int read_decode_json(const string& infile, T& t)
{
  bufferlist bl;
  int ret = read_input(infile, bl);
  if (ret < 0) {
    cerr << "ERROR: failed to read input: " << cpp_strerror(-ret) << std::endl;
    return ret;
  }
  JSONParser p;
  ret = p.parse(bl.c_str(), bl.length());
  if (ret < 0) {
    cout << "failed to parse JSON" << std::endl;
    return ret;
  }

  try {
    t.decode_json(&p);
  } catch (JSONDecoder::err& e) {
    cout << "failed to decode JSON input: " << e.message << std::endl;
    return -EINVAL;
  }
  return 0;
}
    
static int parse_date_str(const string& date_str, utime_t& ut)
{
  uint64_t epoch = 0;
  uint64_t nsec = 0;

  if (!date_str.empty()) {
<<<<<<< HEAD
    int ret = parse_date(date_str, &epoch, &nsec);
=======
    int ret = utime_t::parse_date(date_str, &epoch, &nsec);
>>>>>>> 0da7da82
    if (ret < 0) {
      cerr << "ERROR: failed to parse date: " << date_str << std::endl;
      return -EINVAL;
    }
  }

  ut = utime_t(epoch, nsec);

  return 0;
}

template <class T>
static bool decode_dump(const char *field_name, bufferlist& bl, Formatter *f)
{
  T t;

  bufferlist::iterator iter = bl.begin();

  try {
    ::decode(t, iter);
  } catch (buffer::error& err) {
    return false;
  }

  encode_json(field_name, t, f);

  return true;
}

static bool dump_string(const char *field_name, bufferlist& bl, Formatter *f)
{
  string val;
  if (bl.length() > 0) {
    val.assign(bl.c_str(), bl.length());
  }
  f->dump_string(field_name, val);

  return true;
}


int main(int argc, char **argv) 
{
  vector<const char*> args;
  argv_to_vec(argc, (const char **)argv, args);
  env_to_vec(args);

  global_init(NULL, args, CEPH_ENTITY_TYPE_CLIENT, CODE_ENVIRONMENT_UTILITY, 0);
  common_init_finish(g_ceph_context);

  std::string user_id, access_key, secret_key, user_email, display_name;
  std::string bucket_name, pool_name, object;
  std::string date, subuser, access, format;
  std::string start_date, end_date;
  std::string key_type_str;
  int key_type = KEY_TYPE_UNDEFINED;
  rgw_bucket bucket;
  uint32_t perm_mask = 0;
  RGWUserInfo info;
  int opt_cmd = OPT_NO_CMD;
  bool need_more;
  int gen_access_key = 0;
  int gen_secret_key = 0;
  bool set_perm = false;
  string bucket_id;
  Formatter *formatter = NULL;
  int purge_data = false;
  RGWBucketInfo bucket_info;
  int pretty_format = false;
  int show_log_entries = true;
  int show_log_sum = true;
  int skip_zero_entries = false;  // log show
  int purge_keys = false;
  int yes_i_really_mean_it = false;
  int delete_child_objects = false;
  int fix = false;
  int max_buckets = -1;
  map<string, bool> categories;
  string caps;
  int check_objects = false;
  RGWUserAdminOpState user_op;
  RGWBucketAdminOpState bucket_op;
  string infile;
  string metadata_key;
  RGWObjVersionTracker objv_tracker;
  string marker;
  string start_marker;
  string end_marker;
  int max_entries = -1;
  int system = false;
  bool system_specified = false;
  int shard_id = -1;
  bool specified_shard_id = false;
  string daemon_id;
  bool specified_daemon_id = false;
  string client_id;
  string op_id;
  string state_str;
  string replica_log_type_str;
  ReplicaLogType replica_log_type = ReplicaLog_Invalid;

  std::string val;
  std::ostringstream errs;
  long long tmp = 0;
  for (std::vector<const char*>::iterator i = args.begin(); i != args.end(); ) {
    if (ceph_argparse_double_dash(args, i)) {
      break;
    } else if (ceph_argparse_flag(args, i, "-h", "--help", (char*)NULL)) {
      usage();
      return 0;
    } else if (ceph_argparse_witharg(args, i, &val, "-i", "--uid", (char*)NULL)) {
      user_id = val;
    } else if (ceph_argparse_witharg(args, i, &val, "--access-key", (char*)NULL)) {
      access_key = val;
    } else if (ceph_argparse_witharg(args, i, &val, "--subuser", (char*)NULL)) {
      subuser = val;
    } else if (ceph_argparse_witharg(args, i, &val, "--secret", (char*)NULL)) {
      secret_key = val;
    } else if (ceph_argparse_witharg(args, i, &val, "-e", "--email", (char*)NULL)) {
      user_email = val;
    } else if (ceph_argparse_witharg(args, i, &val, "-n", "--display-name", (char*)NULL)) {
      display_name = val;
    } else if (ceph_argparse_witharg(args, i, &val, "-b", "--bucket", (char*)NULL)) {
      bucket_name = val;
    } else if (ceph_argparse_witharg(args, i, &val, "-p", "--pool", (char*)NULL)) {
      pool_name = val;
    } else if (ceph_argparse_witharg(args, i, &val, "-o", "--object", (char*)NULL)) {
      object = val;
    } else if (ceph_argparse_witharg(args, i, &val, "--client-id", (char*)NULL)) {
      client_id = val;
    } else if (ceph_argparse_witharg(args, i, &val, "--op-id", (char*)NULL)) {
      op_id = val;
    } else if (ceph_argparse_witharg(args, i, &val, "--state", (char*)NULL)) {
      state_str = val;
    } else if (ceph_argparse_witharg(args, i, &val, "--key-type", (char*)NULL)) {
      key_type_str = val;
      if (key_type_str.compare("swift") == 0) {
        key_type = KEY_TYPE_SWIFT;
      } else if (key_type_str.compare("s3") == 0) {
        key_type = KEY_TYPE_S3;
      } else {
        cerr << "bad key type: " << key_type_str << std::endl;
        return usage();
      }
    } else if (ceph_argparse_binary_flag(args, i, &gen_access_key, NULL, "--gen-access-key", (char*)NULL)) {
      // do nothing
    } else if (ceph_argparse_binary_flag(args, i, &gen_secret_key, NULL, "--gen-secret", (char*)NULL)) {
      // do nothing
    } else if (ceph_argparse_binary_flag(args, i, &show_log_entries, NULL, "--show_log_entries", (char*)NULL)) {
      // do nothing
    } else if (ceph_argparse_binary_flag(args, i, &show_log_sum, NULL, "--show_log_sum", (char*)NULL)) {
      // do nothing
    } else if (ceph_argparse_binary_flag(args, i, &skip_zero_entries, NULL, "--skip_zero_entries", (char*)NULL)) {
      // do nothing
    } else if (ceph_argparse_binary_flag(args, i, &system, NULL, "--system", (char*)NULL)) {
      system_specified = true;
    } else if (ceph_argparse_withlonglong(args, i, &tmp, &errs, "-a", "--auth-uid", (char*)NULL)) {
      if (!errs.str().empty()) {
	cerr << errs.str() << std::endl;
	exit(EXIT_FAILURE);
      }
    } else if (ceph_argparse_witharg(args, i, &val, "--max-buckets", (char*)NULL)) {
      max_buckets = atoi(val.c_str());
    } else if (ceph_argparse_witharg(args, i, &val, "--max-entries", (char*)NULL)) {
      max_entries = atoi(val.c_str());
    } else if (ceph_argparse_witharg(args, i, &val, "--date", "--time", (char*)NULL)) {
      date = val;
      if (end_date.empty())
        end_date = date;
    } else if (ceph_argparse_witharg(args, i, &val, "--start-date", "--start-time", (char*)NULL)) {
      start_date = val;
    } else if (ceph_argparse_witharg(args, i, &val, "--end-date", "--end-time", (char*)NULL)) {
      end_date = val;
    } else if (ceph_argparse_witharg(args, i, &val, "--shard-id", (char*)NULL)) {
      shard_id = atoi(val.c_str());
      specified_shard_id = true;
    } else if (ceph_argparse_witharg(args, i, &val, "--daemon-id", (char*)NULL)) {
      daemon_id = val;
      specified_daemon_id = true;
    } else if (ceph_argparse_witharg(args, i, &val, "--access", (char*)NULL)) {
      access = val;
      perm_mask = rgw_str_to_perm(access.c_str());
      set_perm = true;
    } else if (ceph_argparse_witharg(args, i, &val, "--bucket-id", (char*)NULL)) {
      bucket_id = val;
      if (bucket_id.empty()) {
        cerr << "bad bucket-id" << std::endl;
        return usage();
      }
    } else if (ceph_argparse_witharg(args, i, &val, "--format", (char*)NULL)) {
      format = val;
    } else if (ceph_argparse_witharg(args, i, &val, "--categories", (char*)NULL)) {
      string cat_str = val;
      list<string> cat_list;
      list<string>::iterator iter;
      get_str_list(cat_str, cat_list);
      for (iter = cat_list.begin(); iter != cat_list.end(); ++iter) {
	categories[*iter] = true;
      }
    } else if (ceph_argparse_binary_flag(args, i, &delete_child_objects, NULL, "--purge-objects", (char*)NULL)) {
      // do nothing
    } else if (ceph_argparse_binary_flag(args, i, &pretty_format, NULL, "--pretty-format", (char*)NULL)) {
      // do nothing
    } else if (ceph_argparse_binary_flag(args, i, &purge_data, NULL, "--purge-data", (char*)NULL)) {
      delete_child_objects = purge_data;
    } else if (ceph_argparse_binary_flag(args, i, &purge_keys, NULL, "--purge-keys", (char*)NULL)) {
      // do nothing
    } else if (ceph_argparse_binary_flag(args, i, &yes_i_really_mean_it, NULL, "--yes-i-really-mean-it", (char*)NULL)) {
      // do nothing
    } else if (ceph_argparse_binary_flag(args, i, &fix, NULL, "--fix", (char*)NULL)) {
      // do nothing
    } else if (ceph_argparse_binary_flag(args, i, &check_objects, NULL, "--check-objects", (char*)NULL)) {
     // do nothing
    } else if (ceph_argparse_witharg(args, i, &val, "--caps", (char*)NULL)) {
      caps = val;
    } else if (ceph_argparse_witharg(args, i, &val, "-i", "--infile", (char*)NULL)) {
      infile = val;
    } else if (ceph_argparse_witharg(args, i, &val, "--metadata-key", (char*)NULL)) {
      metadata_key = val;
    } else if (ceph_argparse_witharg(args, i, &val, "--marker", (char*)NULL)) {
      marker = val;
    } else if (ceph_argparse_witharg(args, i, &val, "--start-marker", (char*)NULL)) {
      start_marker = val;
    } else if (ceph_argparse_witharg(args, i, &val, "--end-marker", (char*)NULL)) {
      end_marker = val;
    } else if (ceph_argparse_witharg(args, i, &val, "--replica-log-type", (char*)NULL)) {
      replica_log_type_str = val;
      replica_log_type = get_replicalog_type(replica_log_type_str);
      if (replica_log_type == ReplicaLog_Invalid) {
        cerr << "ERROR: invalid replica log type" << std::endl;
        return EINVAL;
      }
    } else {
      ++i;
    }
  }

  if (args.empty()) {
    return usage();
  }
  else {
    const char *prev_cmd = NULL;
    std::vector<const char*>::iterator i ;
    for (i = args.begin(); i != args.end(); ++i) {
      opt_cmd = get_cmd(*i, prev_cmd, &need_more);
      if (opt_cmd < 0) {
	cerr << "unrecognized arg " << *i << std::endl;
	return usage();
      }
      if (!need_more) {
	++i;
	break;
      }
      prev_cmd = *i;
    }

    if (opt_cmd == OPT_NO_CMD)
      return usage();

    /* some commands may have an optional extra param */
    if (i != args.end()) {
      switch (opt_cmd) {
        case OPT_METADATA_GET:
        case OPT_METADATA_PUT:
        case OPT_METADATA_RM:
        case OPT_METADATA_LIST:
          metadata_key = *i;
          break;
        default:
          break;
      }
    }
  }

  // default to pretty json
  if (format.empty()) {
    format = "json";
    pretty_format = true;
  }

  if (format ==  "xml")
    formatter = new XMLFormatter(pretty_format);
  else if (format == "json")
    formatter = new JSONFormatter(pretty_format);
  else {
    cerr << "unrecognized format: " << format << std::endl;
    return usage();
  }

  RGWStreamFlusher f(formatter, cout);

  bool raw_storage_op = (opt_cmd == OPT_REGION_INFO || opt_cmd == OPT_REGION_LIST ||
                         opt_cmd == OPT_REGION_SET || opt_cmd == OPT_REGION_DEFAULT ||
                         opt_cmd == OPT_REGIONMAP_SHOW || opt_cmd == OPT_REGIONMAP_SET ||
                         opt_cmd == OPT_REGIONMAP_UPDATE ||
                         opt_cmd == OPT_ZONE_INFO || opt_cmd == OPT_ZONE_SET ||
                         opt_cmd == OPT_ZONE_LIST);


  if (raw_storage_op) {
    store = RGWStoreManager::get_raw_storage(g_ceph_context);
  } else {
    store = RGWStoreManager::get_storage(g_ceph_context, false);
  }
  if (!store) {
    cerr << "couldn't init storage provider" << std::endl;
    return 5; //EIO
  }

  rgw_user_init(store->meta_mgr);
  rgw_bucket_init(store->meta_mgr);

  StoreDestructor store_destructor(store);

  if (raw_storage_op) {
    if (opt_cmd == OPT_REGION_INFO) {
      RGWRegion region;
      int ret = region.init(g_ceph_context, store);
      if (ret < 0) {
        cerr << "failed to init region: " << cpp_strerror(-ret) << std::endl;
	return -ret;
      }

      encode_json("region", region, formatter);
      formatter->flush(cout);
      cout << std::endl;
    }
    if (opt_cmd == OPT_REGION_LIST) {
      RGWRegion region;
      int ret = region.init(g_ceph_context, store, false);
      if (ret < 0) {
	cerr << "failed to init region: " << cpp_strerror(-ret) << std::endl;
	return -ret;
      }

      list<string> regions;
      ret = store->list_regions(regions);
      if (ret < 0) {
        cerr << "failed to list regions: " << cpp_strerror(-ret) << std::endl;
	return -ret;
      }
      RGWDefaultRegionInfo default_region;
      ret = region.read_default(default_region);
      if (ret < 0 && ret != -ENOENT) {
	cerr << "could not determine default region: " << cpp_strerror(-ret) << std::endl;
      }
      formatter->open_object_section("regions_list");
      encode_json("default_info", default_region, formatter);
      encode_json("regions", regions, formatter);
      formatter->close_section();
      formatter->flush(cout);
      cout << std::endl;
    }
    if (opt_cmd == OPT_REGION_SET) {
      RGWRegion region;
      int ret = region.init(g_ceph_context, store, false);
      if (ret < 0) {
	cerr << "failed to init region: " << cpp_strerror(-ret) << std::endl;
	return -ret;
      }
      ret = read_decode_json(infile, region);
      if (ret < 0) {
        return 1;
      }

      ret = region.store_info(false);
      if (ret < 0) {
        cerr << "ERROR: couldn't store zone info: " << cpp_strerror(-ret) << std::endl;
        return 1;
      }

      encode_json("region", region, formatter);
      formatter->flush(cout);
    }
    if (opt_cmd == OPT_REGION_DEFAULT) {
      RGWRegion region;
      int ret = region.init(g_ceph_context, store);
      if (ret < 0) {
	cerr << "failed to init region: " << cpp_strerror(-ret) << std::endl;
	return -ret;
      }

      ret = region.set_as_default();
      if (ret < 0) {
	cerr << "failed to set region as default: " << cpp_strerror(-ret) << std::endl;
	return -ret;
      }
    }

    if (opt_cmd == OPT_REGIONMAP_SHOW) {
      RGWRegionMap regionmap;
      int ret = regionmap.read(g_ceph_context, store);
      if (ret < 0) {
	cerr << "failed to read region map: " << cpp_strerror(-ret) << std::endl;
	return -ret;
      }
      encode_json("region-map", regionmap, formatter);
      formatter->flush(cout);
    }

    if (opt_cmd == OPT_REGIONMAP_SET) {
      RGWRegionMap regionmap;
      int ret = read_decode_json(infile, regionmap);
      if (ret < 0) {
        return 1;
      }

      ret = regionmap.store(g_ceph_context, store);
      if (ret < 0) {
        cerr << "ERROR: couldn't store region map info: " << cpp_strerror(-ret) << std::endl;
        return 1;
      }

      encode_json("region-map", regionmap, formatter);
      formatter->flush(cout);
    }

    if (opt_cmd == OPT_REGIONMAP_UPDATE) {
      RGWRegionMap regionmap;
      int ret = regionmap.read(g_ceph_context, store);
      if (ret < 0 && ret != -ENOENT) {
	cerr << "failed to read region map: " << cpp_strerror(-ret) << std::endl;
	return -ret;
      }

      RGWRegion region;
      ret = region.init(g_ceph_context, store, false);
      if (ret < 0) {
	cerr << "failed to init region: " << cpp_strerror(-ret) << std::endl;
	return -ret;
      }

      list<string> regions;
      ret = store->list_regions(regions);
      if (ret < 0) {
        cerr << "failed to list regions: " << cpp_strerror(-ret) << std::endl;
	return -ret;
      }

      for (list<string>::iterator iter = regions.begin(); iter != regions.end(); ++iter) {
        ret = region.read_info(*iter);
        if (ret < 0) {
        cerr << "failed to read region info (name=" << *iter << "): " << cpp_strerror(-ret) << std::endl;
	return -ret;
        }
        regionmap.update(region);
      }

      ret = regionmap.store(g_ceph_context, store);
      if (ret < 0) {
        cerr << "ERROR: couldn't store region map info: " << cpp_strerror(-ret) << std::endl;
        return 1;
      }

      encode_json("region-map", regionmap, formatter);
      formatter->flush(cout);
    }

    if (opt_cmd == OPT_ZONE_INFO) {
      RGWRegion region;
      int ret = region.init(g_ceph_context, store);
      if (ret < 0) {
        cerr << "WARNING: failed to initialize region" << std::endl;
      }
      RGWZoneParams zone;
      ret = zone.init(g_ceph_context, store, region);
      if (ret < 0) {
	cerr << "unable to initialize zone: " << cpp_strerror(-ret) << std::endl;
	return -ret;
      }
      encode_json("zone", zone, formatter);
      formatter->flush(cout);
    }

    if (opt_cmd == OPT_ZONE_SET) {
      RGWRegion region;
      int ret = region.init(g_ceph_context, store);
      if (ret < 0) {
        cerr << "WARNING: failed to initialize region" << std::endl;
      }
      RGWZoneParams zone;
      zone.init_default(store);
      ret = read_decode_json(infile, zone);
      if (ret < 0) {
        return 1;
      }

      ret = zone.store_info(g_ceph_context, store, region);
      if (ret < 0) {
        cerr << "ERROR: couldn't store zone info: " << cpp_strerror(-ret) << std::endl;
        return 1;
      }

      encode_json("zone", zone, formatter);
      formatter->flush(cout);
    }
    if (opt_cmd == OPT_ZONE_LIST) {
      list<string> zones;
      int ret = store->list_zones(zones);
      if (ret < 0) {
        cerr << "failed to list zones: " << cpp_strerror(-ret) << std::endl;
	return -ret;
      }
      formatter->open_object_section("zones_list");
      encode_json("zones", zones, formatter);
      formatter->close_section();
      formatter->flush(cout);
      cout << std::endl;
    }
    return 0;
  }

  if (!user_id.empty()) {
    user_op.set_user_id(user_id);
    bucket_op.set_user_id(user_id);
  }

  if (!display_name.empty())
    user_op.set_display_name(display_name);

  if (!user_email.empty())
    user_op.set_user_email(user_email);

  if (!access_key.empty())
    user_op.set_access_key(access_key);

  if (!secret_key.empty())
    user_op.set_secret_key(secret_key);

  if (!subuser.empty())
    user_op.set_subuser(subuser);

  if (!caps.empty())
    user_op.set_caps(caps);

  user_op.set_purge_data(purge_data);

  if (purge_keys)
    user_op.set_purge_keys();

  if (gen_access_key)
    user_op.set_generate_key();

  if (gen_secret_key)
    user_op.set_gen_secret(); // assume that a key pair should be created

  if (max_buckets >= 0)
    user_op.set_max_buckets(max_buckets);

  if (system_specified)
    user_op.set_system(system);

  if (set_perm)
    user_op.set_perm(perm_mask);

  if (key_type != KEY_TYPE_UNDEFINED)
    user_op.set_key_type(key_type);

  // set suspension operation parameters
  if (opt_cmd == OPT_USER_ENABLE)
    user_op.set_suspension(false);
  else if (opt_cmd == OPT_USER_SUSPEND)
    user_op.set_suspension(true);

  // RGWUser to use for user operations
  RGWUser user;
  int ret = 0;
  if (!user_id.empty() || !subuser.empty()) {
    ret = user.init(store, user_op);
    if (ret < 0) {
      cerr << "user.init failed: " << cpp_strerror(-ret) << std::endl;
      return -ret;
    }
  }

  /* populate bucket operation */
  bucket_op.set_bucket_name(bucket_name);
  bucket_op.set_object(object);
  bucket_op.set_check_objects(check_objects);
  bucket_op.set_delete_children(delete_child_objects);

  // required to gather errors from operations
  std::string err_msg;

  bool output_user_info = true;

  switch (opt_cmd) {
  case OPT_USER_INFO:
    break;
  case OPT_USER_CREATE:
    user_op.set_generate_key(); // generate a new key by default
    ret = user.add(user_op, &err_msg);
    if (ret < 0) {
      cerr << "could not create user: " << err_msg << std::endl;
      return -ret;
    }

    break;
  case OPT_USER_RM:
    ret = user.remove(user_op, &err_msg);
    if (ret < 0) {
      cerr << "could not remove user: " << err_msg << std::endl;
      return -ret;
    }

    output_user_info = false;
    break;
  case OPT_USER_ENABLE:
  case OPT_USER_SUSPEND:
  case OPT_USER_MODIFY:
    ret = user.modify(user_op, &err_msg);
    if (ret < 0) {
      cerr << "could not modify user: " << err_msg << std::endl;
      return -ret;
    }

    break;
  case OPT_SUBUSER_CREATE:
    ret = user.subusers.add(user_op, &err_msg);
    if (ret < 0) {
      cerr << "could not create subuser: " << err_msg << std::endl;
      return -ret;
    }

    break;
  case OPT_SUBUSER_MODIFY:
    ret = user.subusers.modify(user_op, &err_msg);
    if (ret < 0) {
      cerr << "could not modify subuser: " << err_msg << std::endl;
      return -ret;
    }

    ret = user.info(info, &err_msg);
    if (ret < 0) {
      cerr << "could not fetch user info: " << err_msg << std::endl;
      return -ret;
    }

    show_user_info(info, formatter);

    break;
  case OPT_SUBUSER_RM:
    ret = user.subusers.remove(user_op, &err_msg);
    if (ret < 0) {
      cerr << "could not remove subuser: " << err_msg << std::endl;
      return -ret;
    }

    break;
  case OPT_CAPS_ADD:
    ret = user.caps.add(user_op, &err_msg);
    if (ret < 0) {
      cerr << "could not add caps: " << err_msg << std::endl;
      return -ret;
    }

    break;
  case OPT_CAPS_RM:
    ret = user.caps.remove(user_op, &err_msg);
    if (ret < 0) {
      cerr << "could not add remove caps: " << err_msg << std::endl;
      return -ret;
    }

    break;
  case OPT_KEY_CREATE:
    ret = user.keys.add(user_op, &err_msg);
    if (ret < 0) {
      cerr << "could not create key: " << err_msg << std::endl;
      return -ret;
    }

    break;
  case OPT_KEY_RM:
    ret = user.keys.remove(user_op, &err_msg);
    if (ret < 0) {
      cerr << "could not remove key: " << err_msg << std::endl;
      return -ret;
    }

    break;
  default:
    output_user_info = false;
  }

  // output the result of a user operation
  if (output_user_info) {
    ret = user.info(info, &err_msg);
    if (ret < 0) {
      cerr << "could not fetch user info: " << err_msg << std::endl;
      return -ret;
    }
    show_user_info(info, formatter);
  }

  if (opt_cmd == OPT_POLICY) {
    int ret = RGWBucketAdminOp::get_policy(store, bucket_op, cout);
    if (ret >= 0) {
      cout << std::endl;
    }
  }

  if (opt_cmd == OPT_BUCKETS_LIST) {
    if (bucket_name.empty()) {
      RGWBucketAdminOp::info(store, bucket_op, f);
    } else {
     int ret = init_bucket(bucket_name, bucket);
      if (ret < 0) {
        cerr << "ERROR: could not init bucket: " << cpp_strerror(-ret) << std::endl;
        return -ret;
      }
      formatter->open_array_section("entries");
      bool truncated;
      int count = 0;
      if (max_entries < 0)
        max_entries = 1000;

      string prefix;
      string delim;
      vector<RGWObjEnt> result;
      map<string, bool> common_prefixes;
      string ns;
      
      do {
        list<rgw_bi_log_entry> entries;
        ret = store->list_objects(bucket, max_entries - count, prefix, delim,
                                  marker, result, common_prefixes, true,
                                  ns, false, &truncated, NULL);
        if (ret < 0) {
          cerr << "ERROR: store->list_objects(): " << cpp_strerror(-ret) << std::endl;
          return -ret;
        }

        count += result.size();

        for (vector<RGWObjEnt>::iterator iter = result.begin(); iter != result.end(); ++iter) {
          RGWObjEnt& entry = *iter;
          encode_json("entry", entry, formatter);

          marker = entry.name;
        }
        formatter->flush(cout);
      } while (truncated && count < max_entries);

      formatter->close_section();
      formatter->flush(cout);
    }
  }

  if (opt_cmd == OPT_BUCKET_STATS) {
    bucket_op.set_fetch_stats(true);

    RGWBucketAdminOp::info(store, bucket_op, f);
  }

  if (opt_cmd == OPT_BUCKET_LINK) {
   RGWBucketAdminOp::link(store, bucket_op);
  }

  if (opt_cmd == OPT_BUCKET_UNLINK) {
    RGWBucketAdminOp::unlink(store, bucket_op);
  }

  if (opt_cmd == OPT_TEMP_REMOVE) {
    if (date.empty()) {
      cerr << "date wasn't specified" << std::endl;
      return usage();
    }
    string parsed_date, parsed_time;
<<<<<<< HEAD
    int r = parse_date(date, NULL, NULL, &parsed_date, &parsed_time);
=======
    int r = utime_t::parse_date(date, NULL, NULL, &parsed_date, &parsed_time);
>>>>>>> 0da7da82
    if (r < 0) {
      cerr << "failure parsing date: " << cpp_strerror(r) << std::endl;
      return 1;
    }
    r = store->remove_temp_objects(parsed_date, parsed_time);
    if (r < 0) {
      cerr << "failure removing temp objects: " << cpp_strerror(r) << std::endl;
      return 1;
    }
  }

  if (opt_cmd == OPT_LOG_LIST) {
    // filter by date?
    if (date.size() && date.size() != 10) {
      cerr << "bad date format for '" << date << "', expect YYYY-MM-DD" << std::endl;
      return -EINVAL;
    }

    formatter->reset();
    formatter->open_array_section("logs");
    RGWAccessHandle h;
    int r = store->log_list_init(date, &h);
    if (r == -ENOENT) {
      // no logs.
    } else {
      if (r < 0) {
	cerr << "log list: error " << r << std::endl;
	return r;
      }
      while (true) {
	string name;
	int r = store->log_list_next(h, &name);
	if (r == -ENOENT)
	  break;
	if (r < 0) {
	  cerr << "log list: error " << r << std::endl;
	  return r;
	}
	formatter->dump_string("object", name);
      }
    }
    formatter->close_section();
    formatter->flush(cout);
    cout << std::endl;
  }

  if (opt_cmd == OPT_LOG_SHOW || opt_cmd == OPT_LOG_RM) {
    if (object.empty() && (date.empty() || bucket_name.empty() || bucket_id.empty())) {
      cerr << "specify an object or a date, bucket and bucket-id" << std::endl;
      return usage();
    }

    string oid;
    if (!object.empty()) {
      oid = object;
    } else {
      oid = date;
      oid += "-";
      oid += bucket_id;
      oid += "-";
      oid += string(bucket.name);
    }

    if (opt_cmd == OPT_LOG_SHOW) {
      RGWAccessHandle h;

      int r = store->log_show_init(oid, &h);
      if (r < 0) {
	cerr << "error opening log " << oid << ": " << cpp_strerror(-r) << std::endl;
	return -r;
      }

      formatter->reset();
      formatter->open_object_section("log");

      struct rgw_log_entry entry;
      
      // peek at first entry to get bucket metadata
      r = store->log_show_next(h, &entry);
      if (r < 0) {
	cerr << "error reading log " << oid << ": " << cpp_strerror(-r) << std::endl;
	return -r;
      }
      formatter->dump_string("bucket_id", entry.bucket_id);
      formatter->dump_string("bucket_owner", entry.bucket_owner);
      formatter->dump_string("bucket", entry.bucket);

      uint64_t agg_time = 0;
      uint64_t agg_bytes_sent = 0;
      uint64_t agg_bytes_received = 0;
      uint64_t total_entries = 0;

      if (show_log_entries)
        formatter->open_array_section("log_entries");

      do {
	uint64_t total_time =  entry.total_time.sec() * 1000000LL * entry.total_time.usec();

        agg_time += total_time;
        agg_bytes_sent += entry.bytes_sent;
        agg_bytes_received += entry.bytes_received;
        total_entries++;

        if (skip_zero_entries && entry.bytes_sent == 0 &&
            entry.bytes_received == 0)
          goto next;

        if (show_log_entries) {

	  rgw_format_ops_log_entry(entry, formatter);
	  formatter->flush(cout);
        }
next:
	r = store->log_show_next(h, &entry);
      } while (r > 0);

      if (r < 0) {
      	cerr << "error reading log " << oid << ": " << cpp_strerror(-r) << std::endl;
	return -r;
      }
      if (show_log_entries)
        formatter->close_section();

      if (show_log_sum) {
        formatter->open_object_section("log_sum");
	formatter->dump_int("bytes_sent", agg_bytes_sent);
	formatter->dump_int("bytes_received", agg_bytes_received);
	formatter->dump_int("total_time", agg_time);
	formatter->dump_int("total_entries", total_entries);
        formatter->close_section();
      }
      formatter->close_section();
      formatter->flush(cout);
      cout << std::endl;
    }
    if (opt_cmd == OPT_LOG_RM) {
      int r = store->log_remove(oid);
      if (r < 0) {
	cerr << "error removing log " << oid << ": " << cpp_strerror(-r) << std::endl;
	return -r;
      }
    }
  }
  
  if (opt_cmd == OPT_POOL_ADD) {
    if (pool_name.empty()) {
      cerr << "need to specify pool to add!" << std::endl;
      return usage();
    }

    int ret = store->add_bucket_placement(pool_name);
    if (ret < 0)
      cerr << "failed to add bucket placement: " << cpp_strerror(-ret) << std::endl;
  }

  if (opt_cmd == OPT_POOL_RM) {
    if (pool_name.empty()) {
      cerr << "need to specify pool to remove!" << std::endl;
      return usage();
    }

    int ret = store->remove_bucket_placement(pool_name);
    if (ret < 0)
      cerr << "failed to remove bucket placement: " << cpp_strerror(-ret) << std::endl;
  }

  if (opt_cmd == OPT_POOLS_LIST) {
    set<string> pools;
    int ret = store->list_placement_set(pools);
    if (ret < 0) {
      cerr << "could not list placement set: " << cpp_strerror(-ret) << std::endl;
      return ret;
    }
    formatter->reset();
    formatter->open_array_section("pools");
    set<string>::iterator siter;
    for (siter = pools.begin(); siter != pools.end(); ++siter) {
      formatter->open_object_section("pool");
      formatter->dump_string("name",  *siter);
      formatter->close_section();
    }
    formatter->close_section();
    formatter->flush(cout);
    cout << std::endl;
  }

  if (opt_cmd == OPT_USAGE_SHOW) {
    uint64_t start_epoch = 0;
    uint64_t end_epoch = (uint64_t)-1;

    int ret;
    
    if (!start_date.empty()) {
<<<<<<< HEAD
      ret = parse_date(start_date, &start_epoch, NULL);
=======
      ret = utime_t::parse_date(start_date, &start_epoch, NULL);
>>>>>>> 0da7da82
      if (ret < 0) {
        cerr << "ERROR: failed to parse start date" << std::endl;
        return 1;
      }
    }
    if (!end_date.empty()) {
<<<<<<< HEAD
      ret = parse_date(end_date, &end_epoch, NULL);
=======
      ret = utime_t::parse_date(end_date, &end_epoch, NULL);
>>>>>>> 0da7da82
      if (ret < 0) {
        cerr << "ERROR: failed to parse end date" << std::endl;
        return 1;
      }
    }


    ret = RGWUsage::show(store, user_id, start_epoch, end_epoch,
			 show_log_entries, show_log_sum, &categories,
			 f);
    if (ret < 0) {
      cerr << "ERROR: failed to show usage" << std::endl;
      return 1;
    }
  }

  if (opt_cmd == OPT_USAGE_TRIM) {
    if (user_id.empty() && !yes_i_really_mean_it) {
      cerr << "usage trim without user specified will remove *all* users data" << std::endl;
      cerr << "do you really mean it? (requires --yes-i-really-mean-it)" << std::endl;
      return 1;
    }
    int ret;
    uint64_t start_epoch = 0;
    uint64_t end_epoch = (uint64_t)-1;


    if (!start_date.empty()) {
<<<<<<< HEAD
      ret = parse_date(start_date, &start_epoch, NULL);
=======
      ret = utime_t::parse_date(start_date, &start_epoch, NULL);
>>>>>>> 0da7da82
      if (ret < 0) {
        cerr << "ERROR: failed to parse start date" << std::endl;
        return 1;
      }
    }

    if (!end_date.empty()) {
<<<<<<< HEAD
      ret = parse_date(end_date, &end_epoch, NULL);
=======
      ret = utime_t::parse_date(end_date, &end_epoch, NULL);
>>>>>>> 0da7da82
      if (ret < 0) {
        cerr << "ERROR: failed to parse end date" << std::endl;
        return 1;
      }
    }

    ret = RGWUsage::trim(store, user_id, start_epoch, end_epoch);
    if (ret < 0) {
      cerr << "ERROR: read_usage() returned ret=" << ret << std::endl;
      return 1;
    }   
  }

  if (opt_cmd == OPT_OBJECT_RM) {
    int ret = init_bucket(bucket_name, bucket);
    if (ret < 0) {
      cerr << "ERROR: could not init bucket: " << cpp_strerror(-ret) << std::endl;
      return -ret;
    }
    ret = rgw_remove_object(store, bucket, object);

    if (ret < 0) {
      cerr << "ERROR: object remove returned: " << cpp_strerror(-ret) << std::endl;
      return -ret;
    }
  }

  if (opt_cmd == OPT_OBJECT_UNLINK) {
    int ret = init_bucket(bucket_name, bucket);
    if (ret < 0) {
      cerr << "ERROR: could not init bucket: " << cpp_strerror(-ret) << std::endl;
      return -ret;
    }
    list<string> oid_list;
    oid_list.push_back(object);
    ret = store->remove_objs_from_index(bucket, oid_list);
    if (ret < 0) {
      cerr << "ERROR: remove_obj_from_index() returned error: " << cpp_strerror(-ret) << std::endl;
      return 1;
    }
  }

  if (opt_cmd == OPT_OBJECT_STAT) {
    int ret = init_bucket(bucket_name, bucket);
    if (ret < 0) {
      cerr << "ERROR: could not init bucket: " << cpp_strerror(-ret) << std::endl;
      return -ret;
    }
    rgw_obj obj(bucket, object);

    void *handle;
    uint64_t obj_size;
    map<string, bufferlist> attrs;
    void *obj_ctx = store->create_context(NULL);
    ret = store->prepare_get_obj(obj_ctx, obj, NULL, NULL, &attrs, NULL,
                                 NULL, NULL, NULL, NULL, NULL, &obj_size, NULL, &handle, NULL);
    store->finish_get_obj(&handle);
    store->destroy_context(obj_ctx);
    if (ret < 0) {
      cerr << "ERROR: failed to stat object, returned error: " << cpp_strerror(-ret) << std::endl;
      return 1;
    }
    formatter->open_object_section("object_metadata");
    formatter->dump_string("name", object);
    formatter->dump_unsigned("size", obj_size);

    map<string, bufferlist>::iterator iter;
    map<string, bufferlist> other_attrs;
    for (iter = attrs.begin(); iter != attrs.end(); ++iter) {
      bufferlist& bl = iter->second;
      bool handled = false;
      if (iter->first == RGW_ATTR_MANIFEST) {
        handled = decode_dump<RGWObjManifest>("manifest", bl, formatter);
      } else if (iter->first == RGW_ATTR_ACL) {
        handled = decode_dump<RGWAccessControlPolicy>("policy", bl, formatter);
      } else if (iter->first == RGW_ATTR_ID_TAG) {
        handled = dump_string("tag", bl, formatter);
      } else if (iter->first == RGW_ATTR_ETAG) {
        handled = dump_string("etag", bl, formatter);
      }

      if (!handled)
        other_attrs[iter->first] = bl;
    }

    formatter->open_object_section("attrs");
    for (iter = other_attrs.begin(); iter != other_attrs.end(); ++iter) {
      dump_string(iter->first.c_str(), iter->second, formatter);
    }
    formatter->close_section();
    formatter->close_section();
    formatter->flush(cout);
  }

  if (opt_cmd == OPT_BUCKET_CHECK) {
    RGWBucketAdminOp::check_index(store, bucket_op, f);
  }

  if (opt_cmd == OPT_BUCKET_RM) {
    RGWBucketAdminOp::remove_bucket(store, bucket_op);
  }

  if (opt_cmd == OPT_GC_LIST) {
    int ret;
    int index = 0;
    bool truncated;
    formatter->open_array_section("entries");

    do {
      list<cls_rgw_gc_obj_info> result;
      ret = store->list_gc_objs(&index, marker, 1000, result, &truncated);
      if (ret < 0) {
	cerr << "ERROR: failed to list objs: " << cpp_strerror(-ret) << std::endl;
	return 1;
      }


      list<cls_rgw_gc_obj_info>::iterator iter;
      for (iter = result.begin(); iter != result.end(); ++iter) {
	cls_rgw_gc_obj_info& info = *iter;
	formatter->open_object_section("chain_info");
	formatter->dump_string("tag", info.tag);
	formatter->dump_stream("time") << info.time;
	formatter->open_array_section("objs");
        list<cls_rgw_obj>::iterator liter;
	cls_rgw_obj_chain& chain = info.chain;
	for (liter = chain.objs.begin(); liter != chain.objs.end(); ++liter) {
	  cls_rgw_obj& obj = *liter;
	  formatter->dump_string("pool", obj.pool);
	  formatter->dump_string("oid", obj.oid);
	  formatter->dump_string("key", obj.key);
	}
	formatter->close_section(); // objs
	formatter->close_section(); // obj_chain
	formatter->flush(cout);
      }
    } while (truncated);
    formatter->close_section();
    formatter->flush(cout);
  }

  if (opt_cmd == OPT_GC_PROCESS) {
    int ret = store->process_gc();
    if (ret < 0) {
      cerr << "ERROR: gc processing returned error: " << cpp_strerror(-ret) << std::endl;
      return 1;
    }
  }

  if (opt_cmd == OPT_USER_CHECK) {
    check_bad_user_bucket_mapping(store, user_id, fix);
  }

  if (opt_cmd == OPT_METADATA_GET) {
    int ret = store->meta_mgr->get(metadata_key, formatter);
    if (ret < 0) {
      cerr << "ERROR: can't get key: " << cpp_strerror(-ret) << std::endl;
      return -ret;
    }

    formatter->flush(cout);
  }

  if (opt_cmd == OPT_METADATA_PUT) {
    bufferlist bl;
    int ret = read_input(infile, bl);
    if (ret < 0) {
      cerr << "ERROR: failed to read input: " << cpp_strerror(-ret) << std::endl;
      return ret;
    }
    ret = store->meta_mgr->put(metadata_key, bl);
    if (ret < 0) {
      cerr << "ERROR: can't put key: " << cpp_strerror(-ret) << std::endl;
      return -ret;
    }
  }

  if (opt_cmd == OPT_METADATA_RM) {
    int ret = store->meta_mgr->remove(metadata_key);
    if (ret < 0) {
      cerr << "ERROR: can't remove key: " << cpp_strerror(-ret) << std::endl;
      return -ret;
    }
  }

  if (opt_cmd == OPT_METADATA_LIST) {
    void *handle;
    int max = 1000;
    int ret = store->meta_mgr->list_keys_init(metadata_key, &handle);
    if (ret < 0) {
      cerr << "ERROR: can't get key: " << cpp_strerror(-ret) << std::endl;
      return -ret;
    }

    bool truncated;

    formatter->open_array_section("keys");

    do {
      list<string> keys;
      ret = store->meta_mgr->list_keys_next(handle, max, keys, &truncated);
      if (ret < 0) {
        cerr << "ERROR: lists_keys_next(): " << cpp_strerror(-ret) << std::endl;
        return -ret;
      }

      for (list<string>::iterator iter = keys.begin(); iter != keys.end(); ++iter) {
	formatter->dump_string("key", *iter);
      }
      formatter->flush(cout);

    } while (truncated);

    formatter->close_section();
    formatter->flush(cout);

    store->meta_mgr->list_keys_complete(handle);
  }

  if (opt_cmd == OPT_MDLOG_LIST) {
    utime_t start_time, end_time;

    int ret = parse_date_str(start_date, start_time);
    if (ret < 0)
      return -ret;

    ret = parse_date_str(end_date, end_time);
    if (ret < 0)
      return -ret;

    int i = (specified_shard_id ? shard_id : 0);

    formatter->open_array_section("entries");
    for (; i < g_ceph_context->_conf->rgw_md_log_max_shards; i++) {
      RGWMetadataLog *meta_log = store->meta_mgr->get_log();
      void *handle;
      list<cls_log_entry> entries;


      meta_log->init_list_entries(i, start_time, end_time, marker, &handle);

      bool truncated;
      do {
        int ret = meta_log->list_entries(handle, 1000, entries, &truncated);
        if (ret < 0) {
          cerr << "ERROR: meta_log->list_entries(): " << cpp_strerror(-ret) << std::endl;
          return -ret;
        }

        for (list<cls_log_entry>::iterator iter = entries.begin(); iter != entries.end(); ++iter) {
          cls_log_entry& entry = *iter;
          store->meta_mgr->dump_log_entry(entry, formatter);
        }
        formatter->flush(cout);
      } while (truncated);

      meta_log->complete_list_entries(handle);

      if (specified_shard_id)
        break;
    }
  

    formatter->close_section();
    formatter->flush(cout);
  }

  if (opt_cmd == OPT_MDLOG_TRIM) {
    utime_t start_time, end_time;

    if (!specified_shard_id) {
      cerr << "ERROR: shard-id must be specified for trim operation" << std::endl;
      return EINVAL;
    }

    int ret = parse_date_str(start_date, start_time);
    if (ret < 0)
      return -ret;

    ret = parse_date_str(end_date, end_time);
    if (ret < 0)
      return -ret;

    RGWMetadataLog *meta_log = store->meta_mgr->get_log();

    ret = meta_log->trim(shard_id, start_time, end_time, start_marker, end_marker);
    if (ret < 0) {
      cerr << "ERROR: meta_log->trim(): " << cpp_strerror(-ret) << std::endl;
      return -ret;
    }
  }
  
  if (opt_cmd == OPT_BILOG_LIST) {
    if (bucket_name.empty()) {
      cerr << "ERROR: bucket not specified" << std::endl;
      return -EINVAL;
    }
    int ret = init_bucket(bucket_name, bucket);
    if (ret < 0) {
      cerr << "ERROR: could not init bucket: " << cpp_strerror(-ret) << std::endl;
      return -ret;
    }
    formatter->open_array_section("entries");
    bool truncated;
    int count = 0;
    if (max_entries < 0)
      max_entries = 1000;

    do {
      list<rgw_bi_log_entry> entries;
      ret = store->list_bi_log_entries(bucket, marker, max_entries - count, entries, &truncated);
      if (ret < 0) {
        cerr << "ERROR: list_bi_log_entries(): " << cpp_strerror(-ret) << std::endl;
        return -ret;
      }

      count += entries.size();

      for (list<rgw_bi_log_entry>::iterator iter = entries.begin(); iter != entries.end(); ++iter) {
        rgw_bi_log_entry& entry = *iter;
        encode_json("entry", entry, formatter);

        marker = entry.id;
      }
      formatter->flush(cout);
    } while (truncated && count < max_entries);

    formatter->close_section();
    formatter->flush(cout);
  }

  if (opt_cmd == OPT_BILOG_TRIM) {
    if (bucket_name.empty()) {
      cerr << "ERROR: bucket not specified" << std::endl;
      return -EINVAL;
    }
    int ret = init_bucket(bucket_name, bucket);
    if (ret < 0) {
      cerr << "ERROR: could not init bucket: " << cpp_strerror(-ret) << std::endl;
      return -ret;
    }
    ret = store->trim_bi_log_entries(bucket, start_marker, end_marker);
    if (ret < 0) {
      cerr << "ERROR: trim_bi_log_entries(): " << cpp_strerror(-ret) << std::endl;
      return -ret;
    }
  }

  if (opt_cmd == OPT_DATALOG_LIST) {
    formatter->open_array_section("entries");
    bool truncated;
    int count = 0;
    if (max_entries < 0)
      max_entries = 1000;

    utime_t start_time, end_time;

    int ret = parse_date_str(start_date, start_time);
    if (ret < 0)
      return -ret;

    ret = parse_date_str(end_date, end_time);
    if (ret < 0)
      return -ret;

    RGWDataChangesLog *log = store->data_log;
    RGWDataChangesLog::LogMarker marker;

    do {
      list<rgw_data_change> entries;
      ret = log->list_entries(start_time, end_time, max_entries - count, entries, marker, &truncated);
      if (ret < 0) {
        cerr << "ERROR: list_bi_log_entries(): " << cpp_strerror(-ret) << std::endl;
        return -ret;
      }

      count += entries.size();

      for (list<rgw_data_change>::iterator iter = entries.begin(); iter != entries.end(); ++iter) {
        rgw_data_change& entry = *iter;
        encode_json("entry", entry, formatter);
      }
      formatter->flush(cout);
    } while (truncated && count < max_entries);

    formatter->close_section();
    formatter->flush(cout);
  }
  
  if (opt_cmd == OPT_DATALOG_TRIM) {
    utime_t start_time, end_time;

    int ret = parse_date_str(start_date, start_time);
    if (ret < 0)
      return -ret;

    ret = parse_date_str(end_date, end_time);
    if (ret < 0)
      return -ret;

    RGWDataChangesLog *log = store->data_log;
    ret = log->trim_entries(start_time, end_time, start_marker, end_marker);
    if (ret < 0) {
      cerr << "ERROR: trim_entries(): " << cpp_strerror(-ret) << std::endl;
      return -ret;
    }
  }

  if (opt_cmd == OPT_OPSTATE_LIST) {
    RGWOpState oc(store);

    int max = 1000;

    void *handle;
    oc.init_list_entries(client_id, op_id, object, &handle);
    list<cls_statelog_entry> entries;
    bool done;
    formatter->open_array_section("entries");
    do {
      int ret = oc.list_entries(handle, max, entries, &done);
      if (ret < 0) {
        cerr << "oc.list_entries returned " << cpp_strerror(-ret) << std::endl;
        oc.finish_list_entries(handle);
        return -ret;
      }

      for (list<cls_statelog_entry>::iterator iter = entries.begin(); iter != entries.end(); ++iter) {
        oc.dump_entry(*iter, formatter);
      }

      formatter->flush(cout);
    } while (!done);
    formatter->close_section();
    formatter->flush(cout);
    oc.finish_list_entries(handle);
  }

  if (opt_cmd == OPT_OPSTATE_SET || opt_cmd == OPT_OPSTATE_RENEW) {
    RGWOpState oc(store);

    RGWOpState::OpState state;
    if (object.empty() || client_id.empty() || op_id.empty()) {
      cerr << "ERROR: need to specify client_id, op_id, and object" << std::endl;
      return EINVAL;
    }
    if (state_str.empty()) {
      cerr << "ERROR: state was not specified" << std::endl;
      return EINVAL;
    }
    int ret = oc.state_from_str(state_str, &state);
    if (ret < 0) {
      cerr << "ERROR: invalid state: " << state_str << std::endl;
      return -ret;
    }

    if (opt_cmd == OPT_OPSTATE_SET) {
      ret = oc.set_state(client_id, op_id, object, state);
      if (ret < 0) {
        cerr << "ERROR: failed to set state: " << cpp_strerror(-ret) << std::endl;
        return -ret;
      }
    } else {
      ret = oc.renew_state(client_id, op_id, object, state);
      if (ret < 0) {
        cerr << "ERROR: failed to renew state: " << cpp_strerror(-ret) << std::endl;
        return -ret;
      }
    }
  }
  if (opt_cmd == OPT_OPSTATE_RM) {
    RGWOpState oc(store);

    if (object.empty() || client_id.empty() || op_id.empty()) {
      cerr << "ERROR: need to specify client_id, op_id, and object" << std::endl;
      return EINVAL;
    }
    ret = oc.remove_entry(client_id, op_id, object);
    if (ret < 0) {
      cerr << "ERROR: failed to set state: " << cpp_strerror(-ret) << std::endl;
      return -ret;
    }
  }

  if (opt_cmd == OPT_REPLICALOG_GET || opt_cmd == OPT_REPLICALOG_DELETE) {
    if (replica_log_type_str.empty()) {
      cerr << "ERROR: need to specify --replica-log-type=<metadata | data | bucket>" << std::endl;
      return EINVAL;
    }
  }

  if (opt_cmd == OPT_REPLICALOG_GET) {
    RGWReplicaBounds bounds;
    if (replica_log_type == ReplicaLog_Metadata) {
      if (!specified_shard_id) {
        cerr << "ERROR: shard-id must be specified for get operation" << std::endl;
        return EINVAL;
      }

      RGWReplicaObjectLogger logger(store, pool_name, META_REPLICA_LOG_OBJ_PREFIX);
      int ret = logger.get_bounds(shard_id, bounds);
      if (ret < 0)
        return -ret;
    } else if (replica_log_type == ReplicaLog_Data) {
      if (!specified_shard_id) {
        cerr << "ERROR: shard-id must be specified for get operation" << std::endl;
        return EINVAL;
      }
      RGWReplicaObjectLogger logger(store, pool_name, DATA_REPLICA_LOG_OBJ_PREFIX);
      int ret = logger.get_bounds(shard_id, bounds);
      if (ret < 0)
        return -ret;
    } else if (replica_log_type == ReplicaLog_Bucket) {
      if (bucket_name.empty()) {
        cerr << "ERROR: bucket not specified" << std::endl;
        return -EINVAL;
      }
      int ret = init_bucket(bucket_name, bucket);
      if (ret < 0) {
        cerr << "ERROR: could not init bucket: " << cpp_strerror(-ret) << std::endl;
        return -ret;
      }

      RGWReplicaBucketLogger logger(store);
      ret = logger.get_bounds(bucket, bounds);
      if (ret < 0)
        return -ret;
    } else { // shouldn't get here
      assert(0);
    }
    encode_json("bounds", bounds, formatter);
  }

  if (opt_cmd == OPT_REPLICALOG_DELETE) {
    if (replica_log_type == ReplicaLog_Metadata) {
      if (!specified_shard_id) {
        cerr << "ERROR: shard-id must be specified for delete operation" << std::endl;
        return EINVAL;
      }
      if (!specified_daemon_id) {
        cerr << "ERROR: daemon-id must be specified for delete operation" << std::endl;
        return EINVAL;
      }
      RGWReplicaObjectLogger logger(store, pool_name, META_REPLICA_LOG_OBJ_PREFIX);
      int ret = logger.delete_bound(shard_id, daemon_id);
      if (ret < 0)
        return -ret;
    } else if (replica_log_type == ReplicaLog_Data) {
      if (!specified_shard_id) {
        cerr << "ERROR: shard-id must be specified for delete operation" << std::endl;
        return EINVAL;
      }
      if (!specified_daemon_id) {
        cerr << "ERROR: daemon-id must be specified for delete operation" << std::endl;
        return EINVAL;
      }
      RGWReplicaObjectLogger logger(store, pool_name, DATA_REPLICA_LOG_OBJ_PREFIX);
      int ret = logger.delete_bound(shard_id, daemon_id);
      if (ret < 0)
        return -ret;
    } else if (replica_log_type == ReplicaLog_Bucket) {
      if (bucket_name.empty()) {
        cerr << "ERROR: bucket not specified" << std::endl;
        return -EINVAL;
      }
      int ret = init_bucket(bucket_name, bucket);
      if (ret < 0) {
        cerr << "ERROR: could not init bucket: " << cpp_strerror(-ret) << std::endl;
        return -ret;
      }

      RGWReplicaBucketLogger logger(store);
      ret = logger.delete_bound(bucket, daemon_id);
      if (ret < 0)
        return -ret;
    }
  }
  return 0;
}<|MERGE_RESOLUTION|>--- conflicted
+++ resolved
@@ -605,11 +605,7 @@
   uint64_t nsec = 0;
 
   if (!date_str.empty()) {
-<<<<<<< HEAD
-    int ret = parse_date(date_str, &epoch, &nsec);
-=======
     int ret = utime_t::parse_date(date_str, &epoch, &nsec);
->>>>>>> 0da7da82
     if (ret < 0) {
       cerr << "ERROR: failed to parse date: " << date_str << std::endl;
       return -EINVAL;
@@ -1379,11 +1375,7 @@
       return usage();
     }
     string parsed_date, parsed_time;
-<<<<<<< HEAD
-    int r = parse_date(date, NULL, NULL, &parsed_date, &parsed_time);
-=======
     int r = utime_t::parse_date(date, NULL, NULL, &parsed_date, &parsed_time);
->>>>>>> 0da7da82
     if (r < 0) {
       cerr << "failure parsing date: " << cpp_strerror(r) << std::endl;
       return 1;
@@ -1577,22 +1569,14 @@
     int ret;
     
     if (!start_date.empty()) {
-<<<<<<< HEAD
-      ret = parse_date(start_date, &start_epoch, NULL);
-=======
       ret = utime_t::parse_date(start_date, &start_epoch, NULL);
->>>>>>> 0da7da82
       if (ret < 0) {
         cerr << "ERROR: failed to parse start date" << std::endl;
         return 1;
       }
     }
     if (!end_date.empty()) {
-<<<<<<< HEAD
-      ret = parse_date(end_date, &end_epoch, NULL);
-=======
       ret = utime_t::parse_date(end_date, &end_epoch, NULL);
->>>>>>> 0da7da82
       if (ret < 0) {
         cerr << "ERROR: failed to parse end date" << std::endl;
         return 1;
@@ -1621,11 +1605,7 @@
 
 
     if (!start_date.empty()) {
-<<<<<<< HEAD
-      ret = parse_date(start_date, &start_epoch, NULL);
-=======
       ret = utime_t::parse_date(start_date, &start_epoch, NULL);
->>>>>>> 0da7da82
       if (ret < 0) {
         cerr << "ERROR: failed to parse start date" << std::endl;
         return 1;
@@ -1633,11 +1613,7 @@
     }
 
     if (!end_date.empty()) {
-<<<<<<< HEAD
-      ret = parse_date(end_date, &end_epoch, NULL);
-=======
       ret = utime_t::parse_date(end_date, &end_epoch, NULL);
->>>>>>> 0da7da82
       if (ret < 0) {
         cerr << "ERROR: failed to parse end date" << std::endl;
         return 1;
