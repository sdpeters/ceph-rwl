// -*- mode:C++; tab-width:8; c-basic-offset:2; indent-tabs-mode:t -*-
// vim: ts=8 sw=2 smarttab

#include <errno.h>
#include <stdlib.h>

#include <sstream>

#include "common/Clock.h"
#include "common/armor.h"
#include "common/mime.h"
#include "common/utf8.h"
#include "common/ceph_json.h"

#include "rgw_rados.h"
#include "rgw_op.h"
#include "rgw_rest.h"
#include "rgw_acl.h"
#include "rgw_acl_s3.h"
#include "rgw_acl_swift.h"
#include "rgw_user.h"
#include "rgw_bucket.h"
#include "rgw_log.h"
#include "rgw_multi.h"
#include "rgw_multi_del.h"
#include "rgw_cors.h"
#include "rgw_cors_s3.h"
#include "rgw_rest_conn.h"

#include "rgw_client_io.h"

#define dout_subsys ceph_subsys_rgw

using namespace std;
using ceph::crypto::MD5;

static string mp_ns = RGW_OBJ_NS_MULTIPART;
static string shadow_ns = RGW_OBJ_NS_SHADOW;

static int forward_request_to_master(struct req_state *s, obj_version *objv, RGWRados *store, bufferlist& in_data, JSONParser *jp);

#define MULTIPART_UPLOAD_ID_PREFIX_LEGACY "2/"
#define MULTIPART_UPLOAD_ID_PREFIX "2~" // must contain a unique char that may not come up in gen_rand_alpha()

class MultipartMetaFilter : public RGWAccessListFilter {
public:
  MultipartMetaFilter() {}
  bool filter(string& name, string& key) {
    int len = name.size();
    if (len < 6)
      return false;

    int pos = name.find(MP_META_SUFFIX, len - 5);
    if (pos <= 0)
      return false;

    pos = name.rfind('.', pos - 1);
    if (pos < 0)
      return false;

    key = name.substr(0, pos);

    return true;
  }
};

static MultipartMetaFilter mp_filter;

static int parse_range(const char *range, off_t& ofs, off_t& end, bool *partial_content)
{
  int r = -ERANGE;
  string s(range);
  string ofs_str;
  string end_str;

  *partial_content = false;

  int pos = s.find("bytes=");
  if (pos < 0) {
    pos = 0;
    while (isspace(s[pos]))
      pos++;
    int end = pos;
    while (isalpha(s[end]))
      end++;
    if (strncasecmp(s.c_str(), "bytes", end - pos) != 0)
      return 0;
    while (isspace(s[end]))
      end++;
    if (s[end] != '=')
      return 0;
    s = s.substr(end + 1);
  } else {
    s = s.substr(pos + 6); /* size of("bytes=")  */
  }
  pos = s.find('-');
  if (pos < 0)
    goto done;

  *partial_content = true;

  ofs_str = s.substr(0, pos);
  end_str = s.substr(pos + 1);
  if (end_str.length()) {
    end = atoll(end_str.c_str());
    if (end < 0)
      goto done;
  }

  if (ofs_str.length()) {
    ofs = atoll(ofs_str.c_str());
  } else { // RFC2616 suffix-byte-range-spec
    ofs = -end;
    end = -1;
  }

  if (end >= 0 && end < ofs)
    goto done;

  r = 0;
done:
  return r;
}

static int decode_policy(CephContext *cct, bufferlist& bl, RGWAccessControlPolicy *policy)
{
  bufferlist::iterator iter = bl.begin();
  try {
    policy->decode(iter);
  } catch (buffer::error& err) {
    ldout(cct, 0) << "ERROR: could not decode policy, caught buffer::error" << dendl;
    return -EIO;
  }
  if (cct->_conf->subsys.should_gather(ceph_subsys_rgw, 15)) {
    RGWAccessControlPolicy_S3 *s3policy = static_cast<RGWAccessControlPolicy_S3 *>(policy);
    ldout(cct, 15) << __func__ << " Read AccessControlPolicy";
    s3policy->to_xml(*_dout);
    *_dout << dendl;
  }
  return 0;
}

static int get_bucket_policy_from_attr(CephContext *cct, RGWRados *store, void *ctx,
                                       RGWBucketInfo& bucket_info, map<string, bufferlist>& bucket_attrs,
                                       RGWAccessControlPolicy *policy, rgw_obj& obj)
{
  map<string, bufferlist>::iterator aiter = bucket_attrs.find(RGW_ATTR_ACL);

  if (aiter != bucket_attrs.end()) {
    int ret = decode_policy(cct, aiter->second, policy);
    if (ret < 0)
      return ret;
  } else {
    ldout(cct, 0) << "WARNING: couldn't find acl header for bucket, generating default" << dendl;
    RGWUserInfo uinfo;
    /* object exists, but policy is broken */
    int r = rgw_get_user_info_by_uid(store, bucket_info.owner, uinfo);
    if (r < 0)
      return r;

    policy->create_default(bucket_info.owner, uinfo.display_name);
  }
  return 0;
}

static int get_obj_policy_from_attr(CephContext *cct, RGWRados *store, RGWObjectCtx& obj_ctx,
                                    RGWBucketInfo& bucket_info, map<string, bufferlist>& bucket_attrs,
                                    RGWAccessControlPolicy *policy, rgw_obj& obj)
{
  bufferlist bl;
  int ret = 0;

  RGWRados::Object op_target(store, bucket_info, obj_ctx, obj);
  RGWRados::Object::Read rop(&op_target);

  ret = rop.get_attr(RGW_ATTR_ACL, bl);
  if (ret >= 0) {
    ret = decode_policy(cct, bl, policy);
    if (ret < 0)
      return ret;
  } else if (ret == -ENODATA) {
    /* object exists, but policy is broken */
    ldout(cct, 0) << "WARNING: couldn't find acl header for object, generating default" << dendl;
    RGWUserInfo uinfo;
    ret = rgw_get_user_info_by_uid(store, bucket_info.owner, uinfo);
    if (ret < 0)
      return ret;

    policy->create_default(bucket_info.owner, uinfo.display_name);
  }
  return ret;
}


/**
 * Get the AccessControlPolicy for an object off of disk.
 * policy: must point to a valid RGWACL, and will be filled upon return.
 * bucket: name of the bucket containing the object.
 * object: name of the object to get the ACL for.
 * Returns: 0 on success, -ERR# otherwise.
 */
static int get_policy_from_attr(CephContext *cct, RGWRados *store, void *ctx,
                                RGWBucketInfo& bucket_info, map<string, bufferlist>& bucket_attrs,
                                RGWAccessControlPolicy *policy, rgw_obj& obj)
{
  if (obj.bucket.name.empty()) {
    return 0;
  }

  if (obj.get_object().empty()) {
    rgw_obj instance_obj;
    store->get_bucket_instance_obj(bucket_info.bucket, instance_obj);
    return get_bucket_policy_from_attr(cct, store, ctx, bucket_info, bucket_attrs,
                                       policy, instance_obj);
  }
  return get_obj_policy_from_attr(cct, store, *static_cast<RGWObjectCtx *>(ctx), bucket_info, bucket_attrs,
                                  policy, obj);
}

static int get_obj_attrs(RGWRados *store, struct req_state *s, rgw_obj& obj, map<string, bufferlist>& attrs)
{
  RGWRados::Object op_target(store, s->bucket_info, *static_cast<RGWObjectCtx *>(s->obj_ctx), obj);
  RGWRados::Object::Read read_op(&op_target);

  read_op.params.attrs = &attrs;
  read_op.params.perr = &s->err;

  return read_op.prepare(NULL, NULL);
}

static int get_system_obj_attrs(RGWRados *store, struct req_state *s, rgw_obj& obj, map<string, bufferlist>& attrs,
                         uint64_t *obj_size, RGWObjVersionTracker *objv_tracker)
{
  RGWRados::SystemObject src(store, *static_cast<RGWObjectCtx *>(s->obj_ctx), obj);
  RGWRados::SystemObject::Read rop(&src);

  rop.stat_params.attrs = &attrs;
  rop.stat_params.obj_size = obj_size;

  int ret = rop.stat(objv_tracker);
  return ret;
}

static int read_policy(RGWRados *store, struct req_state *s,
                       RGWBucketInfo& bucket_info, map<string, bufferlist>& bucket_attrs,
                       RGWAccessControlPolicy *policy, rgw_bucket& bucket, rgw_obj_key& object)
{
  string upload_id;
  upload_id = s->info.args.get("uploadId");
  rgw_obj obj;

  if (!s->system_request && bucket_info.flags & BUCKET_SUSPENDED) {
    ldout(s->cct, 0) << "NOTICE: bucket " << bucket_info.bucket.name << " is suspended" << dendl;
    return -ERR_USER_SUSPENDED;
  }

  if (!object.empty() && !upload_id.empty()) {
    /* multipart upload */
    RGWMPObj mp(object.name, upload_id);
    string oid = mp.get_meta();
    obj.init_ns(bucket, oid, mp_ns);
    obj.set_in_extra_data(true);
  } else {
    obj = rgw_obj(bucket, object);
  }
  int ret = get_policy_from_attr(s->cct, store, s->obj_ctx, bucket_info, bucket_attrs, policy, obj);
  if (ret == -ENOENT && !object.empty()) {
    /* object does not exist checking the bucket's ACL to make sure
       that we send a proper error code */
    RGWAccessControlPolicy bucket_policy(s->cct);
    string no_object;
    rgw_obj no_obj(bucket, no_object);
    ret = get_policy_from_attr(s->cct, store, s->obj_ctx, bucket_info, bucket_attrs, &bucket_policy, no_obj);
    if (ret < 0)
      return ret;
    rgw_user& owner = bucket_policy.get_owner().get_id();
    if (!s->system_request && owner.compare(s->user->user_id) != 0 &&
        !bucket_policy.verify_permission(s->user->user_id, s->perm_mask,
					RGW_PERM_READ))
      ret = -EACCES;
    else
      ret = -ENOENT;

  } else if (ret == -ENOENT) {
      ret = -ERR_NO_SUCH_BUCKET;
  }

  return ret;
}

/**
 * Get the AccessControlPolicy for a bucket or object off of disk.
 * s: The req_state to draw information from.
 * only_bucket: If true, reads the bucket ACL rather than the object ACL.
 * Returns: 0 on success, -ERR# otherwise.
 */
int rgw_build_bucket_policies(RGWRados* store, struct req_state* s)
{
  int ret = 0;
  rgw_obj_key obj;
  RGWUserInfo bucket_owner_info;
  RGWObjectCtx& obj_ctx = *static_cast<RGWObjectCtx *>(s->obj_ctx);

  string bi = s->info.args.get(RGW_SYS_PARAM_PREFIX "bucket-instance");
  if (!bi.empty()) {
    ret = rgw_bucket_parse_bucket_instance(bi, &s->bucket_instance_id, &s->bucket_instance_shard_id);
    if (ret < 0) {
      return ret;
    }
  }

  if(s->dialect.compare("s3") == 0) {
    s->bucket_acl = new RGWAccessControlPolicy_S3(s->cct);
  } else if(s->dialect.compare("swift")  == 0) {
    s->bucket_acl = new RGWAccessControlPolicy_SWIFT(s->cct);
  } else {
    s->bucket_acl = new RGWAccessControlPolicy(s->cct);
  }

  /* check if copy source is within the current domain */
  if (!s->src_bucket_name.empty()) {
    RGWBucketInfo source_info;

    if (s->bucket_instance_id.empty()) {
      ret = store->get_bucket_info(obj_ctx, s->src_tenant_name, s->src_bucket_name, source_info, NULL);
    } else {
      ret = store->get_bucket_instance_info(obj_ctx, s->bucket_instance_id, source_info, NULL, NULL);
    }
    if (ret == 0) {
      string& zonegroup = source_info.zonegroup;
      s->local_source = store->get_zonegroup().equals(zonegroup);
    }
  }

  if (!s->bucket_name.empty()) {
    s->bucket_exists = true;
    if (s->bucket_instance_id.empty()) {
      ret = store->get_bucket_info(obj_ctx, s->bucket_tenant, s->bucket_name, s->bucket_info, NULL, &s->bucket_attrs);
    } else {
      ret = store->get_bucket_instance_info(obj_ctx, s->bucket_instance_id, s->bucket_info, NULL, &s->bucket_attrs);
    }
    if (ret < 0) {
      if (ret != -ENOENT) {
        string bucket_log;
        rgw_make_bucket_entry_name(s->bucket_tenant, s->bucket_name, bucket_log);
        ldout(s->cct, 0) << "NOTICE: couldn't get bucket from bucket_name (name=" << bucket_log << ")" << dendl;
        return ret;
      }
      s->bucket_exists = false;
    }
    s->bucket = s->bucket_info.bucket;

    if (s->bucket_exists) {
      rgw_obj_key no_obj;
      ret = read_policy(store, s, s->bucket_info, s->bucket_attrs, s->bucket_acl, s->bucket, no_obj);
    } else {
      s->bucket_acl->create_default(s->user->user_id, s->user->display_name);
      ret = -ERR_NO_SUCH_BUCKET;
    }

    s->bucket_owner = s->bucket_acl->get_owner();

    RGWZoneGroup zonegroup;
    ret = store->get_zonegroup(s->bucket_info.zonegroup, zonegroup);
    if (!ret) {
      if (!zonegroup.endpoints.empty()) {
	s->zonegroup_endpoint = zonegroup.endpoints.front();
      }
      s->zonegroup_name = zonegroup.get_name();
    }

    if (s->bucket_exists && !store->get_zonegroup().equals(s->bucket_info.zonegroup)) {
      ldout(s->cct, 0) << "NOTICE: request for data in a different zonegroup (" << s->bucket_info.zonegroup << " != " << store->get_zonegroup().get_id() << ")" << dendl;
      /* we now need to make sure that the operation actually requires copy source, that is
       * it's a copy operation
       */
      if (store->get_zonegroup().is_master && s->op == OP_DELETE && s->system_request) {
        /*If the operation is delete and if this is the master, don't redirect*/
      } else if (!s->local_source ||
          (s->op != OP_PUT && s->op != OP_COPY) ||
          s->object.empty()) {
        return -ERR_PERMANENT_REDIRECT;
      }
    }
  }

  return ret;
}

/**
 * Get the AccessControlPolicy for a bucket or object off of disk.
 * s: The req_state to draw information from.
 * only_bucket: If true, reads the bucket ACL rather than the object ACL.
 * Returns: 0 on success, -ERR# otherwise.
 */
static int rgw_build_object_policies(RGWRados *store, struct req_state *s, bool prefetch_data)
{
  int ret = 0;

  if (!s->object.empty()) {
    if (!s->bucket_exists) {
      return -ERR_NO_SUCH_BUCKET;
    }
    s->object_acl = new RGWAccessControlPolicy(s->cct);

    rgw_obj obj(s->bucket, s->object);
    store->set_atomic(s->obj_ctx, obj);
    if (prefetch_data) {
      store->set_prefetch_data(s->obj_ctx, obj);
    }
    ret = read_policy(store, s, s->bucket_info, s->bucket_attrs, s->object_acl, s->bucket, s->object);
  }

  return ret;
}

static void rgw_bucket_object_pre_exec(struct req_state *s)
{
  if (s->expect_cont)
    dump_continue(s);

  dump_bucket_from_state(s);
}

int RGWGetObj::verify_permission()
{
  obj = rgw_obj(s->bucket, s->object);
  store->set_atomic(s->obj_ctx, obj);
  if (get_data)
    store->set_prefetch_data(s->obj_ctx, obj);

  if (!verify_object_permission(s, RGW_PERM_READ))
    return -EACCES;

  return 0;
}


int RGWOp::verify_op_mask()
{
  uint32_t required_mask = op_mask();

  ldout(s->cct, 20) << "required_mask= " << required_mask
		    << " user.op_mask=" << s->user->op_mask << dendl;

  if ((s->user->op_mask & required_mask) != required_mask) {
    return -EPERM;
  }

<<<<<<< HEAD
  if (!s->system_request && (required_mask & RGW_OP_TYPE_MODIFY) && store->get_zone().is_read_only()) {
    ldout(s->cct, 5) << "NOTICE: modify request to a read-only zone by a non-system user, permission denied"  << dendl;
=======
  if (!s->system_request && (required_mask & RGW_OP_TYPE_MODIFY) &&
      !store->zone.is_master)  {
    ldout(s->cct, 5) << "NOTICE: modify request to a non-master zone by a non-system user, permission denied"  << dendl;
>>>>>>> 12a55d6b
    return -EPERM;
  }

  return 0;
}

int RGWOp::init_quota()
{
  /* no quota enforcement for system requests */
  if (s->system_request)
    return 0;

  /* init quota related stuff */
  if (!(s->user->op_mask & RGW_OP_TYPE_MODIFY)) {
    return 0;
  }

  /* only interested in object related ops */
  if (s->object.empty()) {
    return 0;
  }

  RGWUserInfo owner_info;
  RGWUserInfo *uinfo;

  if (s->user->user_id == s->bucket_owner.get_id()) {
    uinfo = s->user;
  } else {
    int r = rgw_get_user_info_by_uid(store, s->bucket_info.owner, owner_info);
    if (r < 0)
      return r;
    uinfo = &owner_info;
  }

  if (s->bucket_info.quota.enabled) {
    bucket_quota = s->bucket_info.quota;
  } else if (uinfo->bucket_quota.enabled) {
    bucket_quota = uinfo->bucket_quota;
  } else {
    bucket_quota = store->get_bucket_quota();
  }

  if (uinfo->user_quota.enabled) {
    user_quota = uinfo->user_quota;
  } else {
    user_quota = store->get_user_quota();
  }

  return 0;
}

static bool validate_cors_rule_method(RGWCORSRule *rule, const char *req_meth) {
  uint8_t flags = 0;

  if (!req_meth) {
    dout(5) << "req_meth is null" << dendl;
    return false;
  }

  if (strcmp(req_meth, "GET") == 0) flags = RGW_CORS_GET;
  else if (strcmp(req_meth, "POST") == 0) flags = RGW_CORS_POST;
  else if (strcmp(req_meth, "PUT") == 0) flags = RGW_CORS_PUT;
  else if (strcmp(req_meth, "DELETE") == 0) flags = RGW_CORS_DELETE;
  else if (strcmp(req_meth, "HEAD") == 0) flags = RGW_CORS_HEAD;

  if ((rule->get_allowed_methods() & flags) == flags) {
    dout(10) << "Method " << req_meth << " is supported" << dendl;
  } else {
    dout(5) << "Method " << req_meth << " is not supported" << dendl;
    return false;
  }

  return true;
}

int RGWOp::read_bucket_cors()
{
  bufferlist bl;

  map<string, bufferlist>::iterator aiter = s->bucket_attrs.find(RGW_ATTR_CORS);
  if (aiter == s->bucket_attrs.end()) {
    ldout(s->cct, 20) << "no CORS configuration attr found" << dendl;
    cors_exist = false;
    return 0; /* no CORS configuration found */
  }

  cors_exist = true;

  bl = aiter->second;

  bufferlist::iterator iter = bl.begin();
  try {
    bucket_cors.decode(iter);
  } catch (buffer::error& err) {
    ldout(s->cct, 0) << "ERROR: could not decode policy, caught buffer::error" << dendl;
    return -EIO;
  }
  if (s->cct->_conf->subsys.should_gather(ceph_subsys_rgw, 15)) {
    RGWCORSConfiguration_S3 *s3cors = static_cast<RGWCORSConfiguration_S3 *>(&bucket_cors);
    ldout(s->cct, 15) << "Read RGWCORSConfiguration";
    s3cors->to_xml(*_dout);
    *_dout << dendl;
  }
  return 0;
}

/** CORS 6.2.6.
 * If any of the header field-names is not a ASCII case-insensitive match for
 * any of the values in list of headers do not set any additional headers and
 * terminate this set of steps.
 * */
static void get_cors_response_headers(RGWCORSRule *rule, const char *req_hdrs, string& hdrs, string& exp_hdrs, unsigned *max_age) {
  if (req_hdrs) {
    list<string> hl;
    get_str_list(req_hdrs, hl);
    for(list<string>::iterator it = hl.begin(); it != hl.end(); ++it) {
      if (!rule->is_header_allowed((*it).c_str(), (*it).length())) {
        dout(5) << "Header " << (*it) << " is not registered in this rule" << dendl;
      } else {
        if (hdrs.length() > 0) hdrs.append(",");
        hdrs.append((*it));
      }
    }
  }
  rule->format_exp_headers(exp_hdrs);
  *max_age = rule->get_max_age();
}

/**
 * Generate the CORS header response
 *
 * This is described in the CORS standard, section 6.2.
 */
bool RGWOp::generate_cors_headers(string& origin, string& method, string& headers, string& exp_headers, unsigned *max_age)
{
  /* CORS 6.2.1. */
  const char *orig = s->info.env->get("HTTP_ORIGIN");
  if (!orig) {
    return false;
  }

  /* Custom: */
  origin = orig;
  op_ret = read_bucket_cors();
  if (op_ret < 0) {
    return false;
  }

  if (!cors_exist) {
    dout(2) << "No CORS configuration set yet for this bucket" << dendl;
    return false;
  }

  /* CORS 6.2.2. */
  RGWCORSRule *rule = bucket_cors.host_name_rule(orig);
  if (!rule)
    return false;

  /* CORS 6.2.3. */
  const char *req_meth = s->info.env->get("HTTP_ACCESS_CONTROL_REQUEST_METHOD");
  if (!req_meth) {
    req_meth = s->info.method;
  }

  if (req_meth) {
    method = req_meth;
    /* CORS 6.2.5. */
    if (!validate_cors_rule_method(rule, req_meth)) {
     return false;
    }
  }

  /* CORS 6.2.4. */
  const char *req_hdrs = s->info.env->get("HTTP_ACCESS_CONTROL_REQUEST_HEADERS");

  /* CORS 6.2.6. */
  get_cors_response_headers(rule, req_hdrs, headers, exp_headers, max_age);

  return true;
}

int RGWGetObj::read_user_manifest_part(rgw_bucket& bucket,
                                       const RGWObjEnt& ent,
                                       RGWAccessControlPolicy * const bucket_policy,
                                       const off_t start_ofs,
                                       const off_t end_ofs)
{
  ldout(s->cct, 20) << "user manifest obj=" << ent.key.name << "[" << ent.key.instance << "]" << dendl;

  int64_t cur_ofs = start_ofs;
  int64_t cur_end = end_ofs;
  utime_t start_time = s->time;

  rgw_obj part(bucket, ent.key);

  map<string, bufferlist> attrs;

  uint64_t obj_size;
  RGWObjectCtx obj_ctx(store);
  RGWAccessControlPolicy obj_policy(s->cct);

  ldout(s->cct, 20) << "reading obj=" << part << " ofs=" << cur_ofs << " end=" << cur_end << dendl;

  obj_ctx.set_atomic(part);
  store->set_prefetch_data(&obj_ctx, part);

  RGWRados::Object op_target(store, s->bucket_info, obj_ctx, part);
  RGWRados::Object::Read read_op(&op_target);

  read_op.conds.if_match = ent.etag.c_str();
  read_op.params.attrs = &attrs;
  read_op.params.obj_size = &obj_size;
  read_op.params.perr = &s->err;

  op_ret = read_op.prepare(&cur_ofs, &cur_end);
  if (op_ret < 0)
    return op_ret;

  if (obj_size != ent.size) {
    // hmm.. something wrong, object not as expected, abort!
    ldout(s->cct, 0) << "ERROR: expected obj_size=" << obj_size << ", actual read size=" << ent.size << dendl;
    return -EIO;
  }

  op_ret = rgw_policy_from_attrset(s->cct, attrs, &obj_policy);
  if (op_ret < 0)
    return op_ret;

  if (!verify_object_permission(s, bucket_policy, &obj_policy, RGW_PERM_READ)) {
    return -EPERM;
  }

  perfcounter->inc(l_rgw_get_b, cur_end - cur_ofs);
  while (cur_ofs <= cur_end) {
    bufferlist bl;
    op_ret = read_op.read(cur_ofs, cur_end, bl);
    if (op_ret < 0)
      return op_ret;

    off_t len = bl.length();
    cur_ofs += len;
    op_ret = 0; /* XXX redundant? */
    perfcounter->tinc(l_rgw_get_lat,
                      (ceph_clock_now(s->cct) - start_time));
    send_response_data(bl, 0, len);

    start_time = ceph_clock_now(s->cct);
  }

  return 0;
}

static int iterate_user_manifest_parts(CephContext * const cct,
                                       RGWRados * const store,
                                       const off_t ofs,
                                       const off_t end,
                                       rgw_bucket& bucket,
                                       const string& obj_prefix,
                                       RGWAccessControlPolicy * const bucket_policy,
                                       uint64_t * const ptotal_len,
                                       uint64_t * const pobj_size,
                                       int (*cb)(rgw_bucket& bucket,
                                                 const RGWObjEnt& ent,
                                                 RGWAccessControlPolicy * const bucket_policy,
                                                 off_t start_ofs,
                                                 off_t end_ofs,
                                                 void *param),
                                       void * const cb_param)
{
  uint64_t obj_ofs = 0, len_count = 0;
  bool found_start = false, found_end = false, handled_end = false;
  string delim;
  bool is_truncated;
  vector<RGWObjEnt> objs;

  utime_t start_time = ceph_clock_now(cct);

  RGWRados::Bucket target(store, bucket);
  RGWRados::Bucket::List list_op(&target);

  list_op.params.prefix = obj_prefix;
  list_op.params.delim = delim;

  do {
#define MAX_LIST_OBJS 100
    int r = list_op.list_objects(MAX_LIST_OBJS, &objs, NULL, &is_truncated);
    if (r < 0)
      return r;

    vector<RGWObjEnt>::iterator viter;

    for (viter = objs.begin(); viter != objs.end(); ++viter) {
      RGWObjEnt& ent = *viter;
      uint64_t cur_total_len = obj_ofs;
      uint64_t start_ofs = 0, end_ofs = ent.size;

      if (!found_start && cur_total_len + ent.size > (uint64_t)ofs) {
	start_ofs = ofs - obj_ofs;
	found_start = true;
      }

      obj_ofs += ent.size;

      if (!found_end && obj_ofs > (uint64_t)end) {
	end_ofs = end - cur_total_len + 1;
	found_end = true;
      }

      perfcounter->tinc(l_rgw_get_lat,
                       (ceph_clock_now(cct) - start_time));

      if (found_start && !handled_end) {
        len_count += end_ofs - start_ofs;

        if (cb) {
          r = cb(bucket, ent, bucket_policy, start_ofs, end_ofs, cb_param);
          if (r < 0) {
            return r;
          }
        }
      }

      handled_end = found_end;
      start_time = ceph_clock_now(cct);
    }
  } while (is_truncated);

  if (ptotal_len) {
    *ptotal_len = len_count;
  }
  if (pobj_size) {
    *pobj_size = obj_ofs;
  }

  return 0;
}

struct rgw_slo_part {
  RGWAccessControlPolicy *bucket_policy;
  rgw_bucket bucket;
  string obj_name;
  uint64_t size;
  string etag;

  rgw_slo_part() : bucket_policy(NULL), size(0) {}
};

static int iterate_slo_parts(CephContext *cct,
                             RGWRados *store,
                             off_t ofs,
                             off_t end,
                             map<uint64_t, rgw_slo_part>& slo_parts,
                             int (*cb)(rgw_bucket& bucket,
                                       const RGWObjEnt& ent,
                                       RGWAccessControlPolicy *bucket_policy,
                                       off_t start_ofs,
                                       off_t end_ofs,
                                       void *param),
                             void *cb_param)
{
  bool found_start = false, found_end = false;
  string delim;
  vector<RGWObjEnt> objs;

  if (slo_parts.empty()) {
    return 0;
  }


  utime_t start_time = ceph_clock_now(cct);

  map<uint64_t, rgw_slo_part>::iterator iter = slo_parts.upper_bound(ofs);
  if (iter != slo_parts.begin()) {
    --iter;
  }

  uint64_t obj_ofs = iter->first;

  for (; iter != slo_parts.end() && !found_end; ++iter) {
    rgw_slo_part& part = iter->second;
    RGWObjEnt ent;

    ent.key.name = part.obj_name;
    ent.size = part.size;
    ent.etag = part.etag;

    uint64_t cur_total_len = obj_ofs;
    uint64_t start_ofs = 0, end_ofs = ent.size;

    if (!found_start && cur_total_len + ent.size > (uint64_t)ofs) {
      start_ofs = ofs - obj_ofs;
      found_start = true;
    }

    obj_ofs += ent.size;

    if (!found_end && obj_ofs > (uint64_t)end) {
      end_ofs = end - cur_total_len + 1;
      found_end = true;
    }

    perfcounter->tinc(l_rgw_get_lat,
                      (ceph_clock_now(cct) - start_time));

    if (found_start) {
      if (cb) {
        int r = cb(part.bucket, ent, part.bucket_policy, start_ofs, end_ofs, cb_param);
        if (r < 0)
          return r;
      }
    }

    start_time = ceph_clock_now(cct);
  }

  return 0;
}

static int get_obj_user_manifest_iterate_cb(rgw_bucket& bucket,
                                            const RGWObjEnt& ent,
                                            RGWAccessControlPolicy * const bucket_policy,
                                            const off_t start_ofs,
                                            const off_t end_ofs,
                                            void * const param)
{
  RGWGetObj *op = static_cast<RGWGetObj *>(param);
  return op->read_user_manifest_part(bucket, ent, bucket_policy, start_ofs, end_ofs);
}

int RGWGetObj::handle_user_manifest(const char *prefix)
{
  ldout(s->cct, 2) << "RGWGetObj::handle_user_manifest() prefix=" << prefix << dendl;

  string prefix_str = prefix;
  int pos = prefix_str.find('/');
  if (pos < 0)
    return -EINVAL;

  string bucket_name_raw, bucket_name;
  bucket_name_raw = prefix_str.substr(0, pos);
  url_decode(bucket_name_raw, bucket_name);

  string obj_prefix_raw, obj_prefix;
  obj_prefix_raw = prefix_str.substr(pos + 1);
  url_decode(obj_prefix_raw, obj_prefix);

  rgw_bucket bucket;

  RGWAccessControlPolicy _bucket_policy(s->cct);
  RGWAccessControlPolicy *bucket_policy;

  if (bucket_name.compare(s->bucket.name) != 0) {
    RGWBucketInfo bucket_info;
    map<string, bufferlist> bucket_attrs;
    RGWObjectCtx obj_ctx(store);
    int r = store->get_bucket_info(obj_ctx, s->user->user_id.tenant,
				  bucket_name, bucket_info, NULL,
				  &bucket_attrs);
    if (r < 0) {
      ldout(s->cct, 0) << "could not get bucket info for bucket="
		       << bucket_name << dendl;
      return r;
    }
    bucket = bucket_info.bucket;
    rgw_obj_key no_obj;
    bucket_policy = &_bucket_policy;
    r = read_policy(store, s, bucket_info, bucket_attrs, bucket_policy, bucket, no_obj);
    if (r < 0) {
      ldout(s->cct, 0) << "failed to read bucket policy" << dendl;
      return r;
    }
  } else {
    bucket = s->bucket;
    bucket_policy = s->bucket_acl;
  }

  /* dry run to find out total length */
  int r = iterate_user_manifest_parts(s->cct, store, ofs, end,
        bucket, obj_prefix, bucket_policy, &total_len, &s->obj_size,
        NULL, NULL);
  if (r < 0) {
    return r;
  }

  if (!get_data) {
    bufferlist bl;
    send_response_data(bl, 0, 0);
    return 0;
  }

  r = iterate_user_manifest_parts(s->cct, store, ofs, end,
        bucket, obj_prefix, bucket_policy, NULL, NULL,
        get_obj_user_manifest_iterate_cb, (void *)this);
  if (r < 0) {
    return r;
  }

  return 0;
}

int RGWGetObj::handle_slo_manifest(bufferlist& bl)
{
  RGWSLOInfo slo_info;
  bufferlist::iterator bliter = bl.begin();
  try {
    ::decode(slo_info, bliter);
  } catch (buffer::error& err) {
    ldout(s->cct, 0) << "ERROR: failed to decode slo manifest" << dendl;
    return -EIO;
  }
  ldout(s->cct, 2) << "RGWGetObj::handle_slo_manifest()" << dendl;

  list<RGWAccessControlPolicy> allocated_policies;
  map<string, RGWAccessControlPolicy *> policies;
  map<string, rgw_bucket> buckets;

  map<uint64_t, rgw_slo_part> slo_parts;

  total_len = 0;

  for (vector<rgw_slo_entry>::iterator iter = slo_info.entries.begin(); iter != slo_info.entries.end(); ++iter) {
    string& path = iter->path;
    int pos = path.find('/', 1); /* skip first / */
    if (pos < 0)
      return -EINVAL;

    string bucket_name = path.substr(1, pos - 1);
    string obj_name = path.substr(pos + 1);

    rgw_bucket bucket;
    RGWAccessControlPolicy *bucket_policy;

    if (bucket_name.compare(s->bucket.name) != 0) {
      map<string, RGWAccessControlPolicy *>::iterator piter = policies.find(bucket_name);
      if (piter != policies.end()) {
        bucket_policy = piter->second;
        bucket = buckets[bucket_name];
      } else {
        allocated_policies.push_back(RGWAccessControlPolicy(s->cct));
        RGWAccessControlPolicy& _bucket_policy = allocated_policies.back();

        RGWBucketInfo bucket_info;
        map<string, bufferlist> bucket_attrs;
        RGWObjectCtx obj_ctx(store);
        int r = store->get_bucket_info(obj_ctx, s->user->user_id.tenant,
              bucket_name, bucket_info, NULL, &bucket_attrs);
        if (r < 0) {
          ldout(s->cct, 0) << "could not get bucket info for bucket="
			   << bucket_name << dendl;
          return r;
        }
        bucket = bucket_info.bucket;
        rgw_obj_key no_obj;
        bucket_policy = &_bucket_policy;
        r = read_policy(store, s, bucket_info, bucket_attrs, bucket_policy, bucket, no_obj);
        if (r < 0) {
          ldout(s->cct, 0) << "failed to read bucket policy for bucket " << bucket << dendl;
          return r;
        }
        buckets[bucket_name] = bucket;
        policies[bucket_name] = bucket_policy;
      }
    } else {
      bucket = s->bucket;
      bucket_policy = s->bucket_acl;
    }

    rgw_slo_part part;
    part.bucket_policy = bucket_policy;
    part.bucket = bucket;
    part.obj_name = obj_name;
    part.size = iter->size_bytes;
    part.etag = iter->etag;
    ldout(s->cct, 20) << "slo_part: ofs=" << ofs
                      << " bucket=" << part.bucket
                      << " obj=" << part.obj_name
                      << " size=" << part.size
                      << " etag=" << part.etag
                      << dendl;

    slo_parts[total_len] = part;
    total_len += part.size;
  }

  s->obj_size = slo_info.total_size;
  ldout(s->cct, 20) << "s->obj_size=" << s->obj_size << dendl;

  if (ofs < 0) {
    ofs = total_len - std::min(-ofs, static_cast<off_t>(total_len));
  }

  if (end < 0 || end >= static_cast<off_t>(total_len)) {
    end = total_len - 1;
  }

  total_len = end - ofs + 1;

  int r = iterate_slo_parts(s->cct, store, ofs, end, slo_parts,
        get_obj_user_manifest_iterate_cb, (void *)this);
  if (r < 0) {
    return r;
  }

  return 0;
}

int RGWGetObj::get_data_cb(bufferlist& bl, off_t bl_ofs, off_t bl_len)
{
  /* garbage collection related handling */
  utime_t start_time = ceph_clock_now(s->cct);
  if (start_time > gc_invalidate_time) {
    int r = store->defer_gc(s->obj_ctx, obj);
    if (r < 0) {
      dout(0) << "WARNING: could not defer gc entry for obj" << dendl;
    }
    gc_invalidate_time = start_time;
    gc_invalidate_time += (s->cct->_conf->rgw_gc_obj_min_wait / 2);
  }
  return send_response_data(bl, bl_ofs, bl_len);
}

bool RGWGetObj::prefetch_data()
{
  /* HEAD request, stop prefetch*/
  if (!get_data) {
    return false;
  }

  bool prefetch_first_chunk = true;
  range_str = s->info.env->get("HTTP_RANGE");

  if(range_str) {
    int r = parse_range(range_str, ofs, end, &partial_content);
    /* error on parsing the range, stop prefetch and will fail in execte() */
    if (r < 0) {
      range_parsed = false;
      return false;
    } else {
      range_parsed = true;
    }
    /* range get goes to shadown objects, stop prefetch */
    if (ofs >= s->cct->_conf->rgw_max_chunk_size) {
      prefetch_first_chunk = false;
    }
  }

  return get_data && prefetch_first_chunk;
}
void RGWGetObj::pre_exec()
{
  rgw_bucket_object_pre_exec(s);
}

static bool object_is_expired(map<string, bufferlist>& attrs) {
  map<string, bufferlist>::iterator iter = attrs.find(RGW_ATTR_DELETE_AT);
  if (iter != attrs.end()) {
    utime_t delete_at;
    try {
      ::decode(delete_at, iter->second);
    } catch (buffer::error& err) {
      dout(0) << "ERROR: " << __func__ << ": failed to decode " RGW_ATTR_DELETE_AT " attr" << dendl;
      return false;
    }

    if (delete_at <= ceph_clock_now(g_ceph_context)) {
      return true;
    }
  }

  return false;
}

void RGWGetObj::execute()
{
  utime_t start_time = s->time;
  bufferlist bl;
  gc_invalidate_time = ceph_clock_now(s->cct);
  gc_invalidate_time += (s->cct->_conf->rgw_gc_obj_min_wait / 2);

  RGWGetObj_CB cb(this);

  map<string, bufferlist>::iterator attr_iter;

  perfcounter->inc(l_rgw_get);
  int64_t new_ofs, new_end;

  RGWRados::Object op_target(store, s->bucket_info, *static_cast<RGWObjectCtx *>(s->obj_ctx), obj);
  RGWRados::Object::Read read_op(&op_target);

  op_ret = get_params();
  if (op_ret < 0)
    goto done_err;

  op_ret = init_common();
  if (op_ret < 0)
    goto done_err;

  new_ofs = ofs;
  new_end = end;

  read_op.conds.mod_ptr = mod_ptr;
  read_op.conds.unmod_ptr = unmod_ptr;
  read_op.conds.mod_zone_id = mod_zone_id;
  read_op.conds.mod_pg_ver = mod_pg_ver;
  read_op.conds.if_match = if_match;
  read_op.conds.if_nomatch = if_nomatch;
  read_op.params.attrs = &attrs;
  read_op.params.lastmod = &lastmod;
  read_op.params.read_size = &total_len;
  read_op.params.obj_size = &s->obj_size;
  read_op.params.perr = &s->err;

  op_ret = read_op.prepare(&new_ofs, &new_end);
  if (op_ret < 0)
    goto done_err;

  attr_iter = attrs.find(RGW_ATTR_USER_MANIFEST);
  if (attr_iter != attrs.end() && !skip_manifest) {
    op_ret = handle_user_manifest(attr_iter->second.c_str());
    if (op_ret < 0) {
      ldout(s->cct, 0) << "ERROR: failed to handle user manifest ret="
		       << op_ret << dendl;
    }
    return;
  }
  attr_iter = attrs.find(RGW_ATTR_SLO_MANIFEST);
  if (attr_iter != attrs.end()) {
    is_slo = true;
    op_ret = handle_slo_manifest(attr_iter->second);
    if (op_ret < 0) {
      ldout(s->cct, 0) << "ERROR: failed to handle slo manifest ret=" << op_ret
		       << dendl;
      goto done_err;
    }
    return;
  }

  /* Check whether the object has expired. Swift API documentation
   * stands that we should return 404 Not Found in such case. */
  if (need_object_expiration() && object_is_expired(attrs)) {
    op_ret = -ENOENT;
    goto done_err;
  }

  ofs = new_ofs;
  end = new_end;

  start = ofs;

  /* STAT ops don't need data, and do no i/o */
  if (get_type() == RGW_OP_STAT_OBJ)
    return;

  if (!get_data || ofs > end)
    goto done_err;

  perfcounter->inc(l_rgw_get_b, end - ofs);

  op_ret = read_op.iterate(ofs, end, &cb);

  perfcounter->tinc(l_rgw_get_lat,
                   (ceph_clock_now(s->cct) - start_time));
  if (op_ret < 0) {
    goto done_err;
  }

  op_ret = send_response_data(bl, 0, 0);
  if (op_ret < 0) {
    goto done_err;
  }
  return;

done_err:
  send_response_data_error();
}

int RGWGetObj::init_common()
{
  if (range_str) {
    /* range parsed error when prefetch*/
    if (!range_parsed) {
      int r = parse_range(range_str, ofs, end, &partial_content);
      if (r < 0)
        return r;
    }
  }
  if (if_mod) {
    if (parse_time(if_mod, &mod_time) < 0)
      return -EINVAL;
    mod_ptr = &mod_time;
  }

  if (if_unmod) {
    if (parse_time(if_unmod, &unmod_time) < 0)
      return -EINVAL;
    unmod_ptr = &unmod_time;
  }

  return 0;
}

int RGWListBuckets::verify_permission()
{
  return 0;
}

void RGWListBuckets::execute()
{
  bool done;
  bool started = false;
  uint64_t total_count = 0;

  uint64_t max_buckets = s->cct->_conf->rgw_list_buckets_max_chunk;

  op_ret = get_params();
  if (op_ret < 0) {
    goto send_end;
  }

  if (supports_account_metadata()) {
    op_ret = rgw_get_user_attrs_by_uid(store, s->user->user_id, attrs);
    if (op_ret < 0) {
      goto send_end;
    }
  }

  do {
    RGWUserBuckets buckets;
    uint64_t read_count;
    if (limit >= 0) {
      read_count = min(limit - total_count, (uint64_t)max_buckets);
    } else {
      read_count = max_buckets;
    }

    op_ret = rgw_read_user_buckets(store, s->user->user_id, buckets,
				   marker, end_marker, read_count,
				   should_get_stats(), &is_truncated);
    if (op_ret < 0) {
      /* hmm.. something wrong here.. the user was authenticated, so it
         should exist */
      ldout(s->cct, 10) << "WARNING: failed on rgw_get_user_buckets uid="
			<< s->user->user_id << dendl;
      break;
    }
    map<string, RGWBucketEnt>& m = buckets.get_buckets();
    map<string, RGWBucketEnt>::iterator iter;
    for (iter = m.begin(); iter != m.end(); ++iter) {
      RGWBucketEnt& bucket = iter->second;
      buckets_size += bucket.size;
      buckets_size_rounded += bucket.size_rounded;
      buckets_objcount += bucket.count;

      marker = iter->first;
    }
    buckets_count += m.size();
    total_count += m.size();

    done = (m.size() < read_count || (limit >= 0 && total_count >= (uint64_t)limit));

    if (!started) {
      send_response_begin(buckets.count() > 0);
      started = true;
    }

    if (!m.empty()) {
      send_response_data(buckets);

      map<string, RGWBucketEnt>::reverse_iterator riter = m.rbegin();
      marker = riter->first;
    }
  } while (!done);

send_end:
  if (!started) {
    send_response_begin(false);
  }
  send_response_end();
}

int RGWStatAccount::verify_permission()
{
  return 0;
}

void RGWStatAccount::execute()
{
  string marker;
  bool done;
  bool is_truncated;
  uint64_t max_buckets = s->cct->_conf->rgw_list_buckets_max_chunk;

  do {
    RGWUserBuckets buckets;

    op_ret = rgw_read_user_buckets(store, s->user->user_id, buckets, marker,
				   string(), max_buckets, true, &is_truncated);
    if (op_ret < 0) {
      /* hmm.. something wrong here.. the user was authenticated, so it
         should exist */
      ldout(s->cct, 10) << "WARNING: failed on rgw_get_user_buckets uid="
			<< s->user->user_id << dendl;
      break;
    } else {
      map<string, RGWBucketEnt>& m = buckets.get_buckets();
      map<string, RGWBucketEnt>::iterator iter;
      for (iter = m.begin(); iter != m.end(); ++iter) {
        RGWBucketEnt& bucket = iter->second;
        buckets_size += bucket.size;
        buckets_size_rounded += bucket.size_rounded;
        buckets_objcount += bucket.count;

        marker = iter->first;
      }
      buckets_count += m.size();

      done = (m.size() < max_buckets);
    }
  } while (!done);
}

int RGWGetBucketVersioning::verify_permission()
{
  if (s->user->user_id.compare(s->bucket_owner.get_id()) != 0)
    return -EACCES;

  return 0;
}

void RGWGetBucketVersioning::pre_exec()
{
  rgw_bucket_object_pre_exec(s);
}

void RGWGetBucketVersioning::execute()
{
  versioned = s->bucket_info.versioned();
  versioning_enabled = s->bucket_info.versioning_enabled();
}

int RGWSetBucketVersioning::verify_permission()
{
  if (s->user->user_id.compare(s->bucket_owner.get_id()) != 0)
    return -EACCES;

  return 0;
}

void RGWSetBucketVersioning::pre_exec()
{
  rgw_bucket_object_pre_exec(s);
}

void RGWSetBucketVersioning::execute()
{
  if (!store->is_meta_master()) {
    bufferlist in_data;
    JSONParser jp;
    op_ret = forward_request_to_master(s, NULL, store, in_data, &jp);
    if (op_ret < 0) {
      ldout(s->cct, 20) << __func__ << "forward_request_to_master returned ret=" << op_ret << dendl;
    }
    return;
  }
  
  op_ret = get_params();

  if (op_ret < 0)
    return;

  if (enable_versioning) {
    s->bucket_info.flags |= BUCKET_VERSIONED;
    s->bucket_info.flags &= ~BUCKET_VERSIONS_SUSPENDED;
  } else {
    s->bucket_info.flags |= (BUCKET_VERSIONED | BUCKET_VERSIONS_SUSPENDED);
  }

  op_ret = store->put_bucket_instance_info(s->bucket_info, false, 0,
					  &s->bucket_attrs);
  if (op_ret < 0) {
    ldout(s->cct, 0) << "NOTICE: put_bucket_info on bucket=" << s->bucket.name
		     << " returned err=" << op_ret << dendl;
    return;
  }
}

int RGWGetBucketWebsite::verify_permission()
{
  if (s->user->user_id.compare(s->bucket_owner.get_id()) != 0)
    return -EACCES;

  return 0;
}

void RGWGetBucketWebsite::pre_exec()
{
  rgw_bucket_object_pre_exec(s);
}

void RGWGetBucketWebsite::execute()
{
  if (!s->bucket_info.has_website) {
    op_ret = -ENOENT;
  }
}

int RGWSetBucketWebsite::verify_permission()
{
  if (s->user->user_id.compare(s->bucket_owner.get_id()) != 0)
    return -EACCES;

  return 0;
}

void RGWSetBucketWebsite::pre_exec()
{
  rgw_bucket_object_pre_exec(s);
}

void RGWSetBucketWebsite::execute()
{
  op_ret = get_params();

  if (op_ret < 0)
    return;

  s->bucket_info.has_website = true;
  s->bucket_info.website_conf = website_conf;

  op_ret = store->put_bucket_instance_info(s->bucket_info, false, 0, &s->bucket_attrs);
  if (op_ret < 0) {
    ldout(s->cct, 0) << "NOTICE: put_bucket_info on bucket=" << s->bucket.name << " returned err=" << op_ret << dendl;
    return;
  }
}

int RGWDeleteBucketWebsite::verify_permission()
{
  if (s->user->user_id.compare(s->bucket_owner.get_id()) != 0)
    return -EACCES;

  return 0;
}

void RGWDeleteBucketWebsite::pre_exec()
{
  rgw_bucket_object_pre_exec(s);
}

void RGWDeleteBucketWebsite::execute()
{
  s->bucket_info.has_website = false;
  s->bucket_info.website_conf = RGWBucketWebsiteConf();

  op_ret = store->put_bucket_instance_info(s->bucket_info, false, 0, &s->bucket_attrs);
  if (op_ret < 0) {
    ldout(s->cct, 0) << "NOTICE: put_bucket_info on bucket=" << s->bucket.name << " returned err=" << op_ret << dendl;
    return;
  }
}

int RGWStatBucket::verify_permission()
{
  if (!verify_bucket_permission(s, RGW_PERM_READ))
    return -EACCES;

  return 0;
}

void RGWStatBucket::pre_exec()
{
  rgw_bucket_object_pre_exec(s);
}

void RGWStatBucket::execute()
{
  if (!s->bucket_exists) {
    op_ret = -ERR_NO_SUCH_BUCKET;
    return;
  }

  RGWUserBuckets buckets;
  bucket.bucket = s->bucket;
  buckets.add(bucket);
  map<string, RGWBucketEnt>& m = buckets.get_buckets();
  op_ret = store->update_containers_stats(m);
  if (! op_ret)
    op_ret = -EEXIST;
  if (op_ret > 0) {
    op_ret = 0;
    map<string, RGWBucketEnt>::iterator iter = m.find(bucket.bucket.name);
    if (iter != m.end()) {
      bucket = iter->second;
    } else {
      op_ret = -EINVAL;
    }
  }
}

int RGWListBucket::verify_permission()
{
  if (!verify_bucket_permission(s, RGW_PERM_READ))
    return -EACCES;

  return 0;
}

int RGWListBucket::parse_max_keys()
{
  if (!max_keys.empty()) {
    char *endptr;
    max = strtol(max_keys.c_str(), &endptr, 10);
    if (endptr) {
      while (*endptr && isspace(*endptr)) // ignore white space
        endptr++;
      if (*endptr) {
        return -EINVAL;
      }
    }
  } else {
    max = default_max;
  }

  return 0;
}

void RGWListBucket::pre_exec()
{
  rgw_bucket_object_pre_exec(s);
}

void RGWListBucket::execute()
{
  if (!s->bucket_exists) {
    op_ret = -ERR_NO_SUCH_BUCKET;
    return;
  }

  op_ret = get_params();
  if (op_ret < 0)
    return;

  if (need_container_stats()) {
    map<string, RGWBucketEnt> m;
    m[s->bucket.name] = RGWBucketEnt();
    m.begin()->second.bucket = s->bucket;
    op_ret = store->update_containers_stats(m);
    if (op_ret > 0) {
      bucket = m.begin()->second;
    }
  }

  RGWRados::Bucket target(store, s->bucket);
  if (shard_id >= 0) {
    target.set_shard_id(shard_id);
  }
  RGWRados::Bucket::List list_op(&target);

  list_op.params.prefix = prefix;
  list_op.params.delim = delimiter;
  list_op.params.marker = marker;
  list_op.params.end_marker = end_marker;
  list_op.params.list_versions = list_versions;

  op_ret = list_op.list_objects(max, &objs, &common_prefixes, &is_truncated);
  if (op_ret >= 0 && !delimiter.empty()) {
    next_marker = list_op.get_next_marker();
  }
}

int RGWGetBucketLogging::verify_permission()
{
  if (s->user->user_id.compare(s->bucket_owner.get_id()) != 0)
    return -EACCES;

  return 0;
}

int RGWGetBucketLocation::verify_permission()
{
  if (s->user->user_id.compare(s->bucket_owner.get_id()) != 0)
    return -EACCES;

  return 0;
}

int RGWCreateBucket::verify_permission()
{
  if (!rgw_user_is_authenticated(*(s->user)))
    return -EACCES;

  if (s->user->user_id.tenant != s->bucket_tenant) {
    ldout(s->cct, 10)
      << "user cannot create a bucket in a different tenant (user_id.tenant="
      << s->user->user_id.tenant << " requested=" << s->bucket_tenant << ")"
      << dendl;
    return -EACCES;
  }

  if (s->user->max_buckets) {
    RGWUserBuckets buckets;
    string marker;
    bool is_truncated;
    op_ret = rgw_read_user_buckets(store, s->user->user_id, buckets,
				   marker, string(), s->user->max_buckets,
				   false, &is_truncated);
    if (op_ret < 0)
      return op_ret;

    map<string, RGWBucketEnt>& m = buckets.get_buckets();
    if (m.size() >= s->user->max_buckets) {
      return -ERR_TOO_MANY_BUCKETS;
    }
  }

  return 0;
}

static int forward_request_to_master(struct req_state *s, obj_version *objv,
				    RGWRados *store, bufferlist& in_data,
				    JSONParser *jp)
{
  if (!store->rest_master_conn) {
    ldout(s->cct, 0) << "rest connection is invalid" << dendl;
    return -EINVAL;
  }
  ldout(s->cct, 0) << "sending create_bucket request to master zonegroup" << dendl;
  bufferlist response;
  string uid_str = s->user->user_id.to_str();
#define MAX_REST_RESPONSE (128 * 1024) // we expect a very small response
  int ret = store->rest_master_conn->forward(uid_str, s->info, objv,
					    MAX_REST_RESPONSE, &in_data,
					    &response);
  if (ret < 0)
    return ret;

  ldout(s->cct, 20) << "response: " << response.c_str() << dendl;
  if (jp && !jp->parse(response.c_str(), response.length())) {
    ldout(s->cct, 0) << "failed parsing response from master zonegroup" << dendl;
    return -EINVAL;
  }

  return 0;
}

void RGWCreateBucket::pre_exec()
{
  rgw_bucket_object_pre_exec(s);
}

void RGWCreateBucket::execute()
{
  RGWAccessControlPolicy old_policy(s->cct);
  map<string, bufferlist> attrs;
  bufferlist aclbl;
  bufferlist corsbl;
  bool existed;
  string bucket_name;
  rgw_make_bucket_entry_name(s->bucket_tenant, s->bucket_name, bucket_name);
  rgw_obj obj(store->get_zone_params().domain_root, bucket_name);
  obj_version objv, *pobjv = NULL;

  op_ret = get_params();
  if (op_ret < 0)
    return;

  if (!store->get_zonegroup().is_master &&
      store->get_zonegroup().api_name != location_constraint) {
    ldout(s->cct, 0) << "location constraint (" << location_constraint << ") doesn't match zonegroup" << " (" << store->get_zonegroup().api_name << ")" << dendl;
    op_ret = -EINVAL;
    return;
  }

  /* we need to make sure we read bucket info, it's not read before for this
   * specific request */
  RGWObjectCtx& obj_ctx = *static_cast<RGWObjectCtx *>(s->obj_ctx);
  op_ret = store->get_bucket_info(obj_ctx, s->bucket_tenant, s->bucket_name,
				  s->bucket_info, NULL, &s->bucket_attrs);
  if (op_ret < 0 && op_ret != -ENOENT)
    return;
  s->bucket_exists = (op_ret != -ENOENT);

  s->bucket_owner.set_id(s->user->user_id);
  s->bucket_owner.set_name(s->user->display_name);
  if (s->bucket_exists) {
    int r = get_policy_from_attr(s->cct, store, s->obj_ctx, s->bucket_info,
				s->bucket_attrs, &old_policy, obj);
    if (r >= 0)  {
      if (old_policy.get_owner().get_id().compare(s->user->user_id) != 0) {
        op_ret = -EEXIST;
        return;
      }
    }
  }

  RGWBucketInfo master_info;
  rgw_bucket *pmaster_bucket;
  time_t creation_time;

  if (!store->is_meta_master()) {
    JSONParser jp;
    op_ret = forward_request_to_master(s, NULL, store, in_data, &jp);
    if (op_ret < 0)
      return;

    JSONDecoder::decode_json("entry_point_object_ver", ep_objv, &jp);
    JSONDecoder::decode_json("object_ver", objv, &jp);
    JSONDecoder::decode_json("bucket_info", master_info, &jp);
    ldout(s->cct, 20) << "parsed: objv.tag=" << objv.tag << " objv.ver=" << objv.ver << dendl;
    ldout(s->cct, 20) << "got creation time: << " << master_info.creation_time << dendl;
    pmaster_bucket= &master_info.bucket;
    creation_time = master_info.creation_time;
    pobjv = &objv;
  } else {
    pmaster_bucket = NULL;
    creation_time = 0;
  }

  string zonegroup_id;

  if (s->system_request) {
    zonegroup_id = s->info.args.get(RGW_SYS_PARAM_PREFIX "zonegroup");
    if (zonegroup_id.empty()) {
      zonegroup_id = store->get_zonegroup().get_id();
    }
  } else {
    zonegroup_id = store->get_zonegroup().get_id();
  }

  if (s->bucket_exists) {
    string selected_placement_rule;
    rgw_bucket bucket;
<<<<<<< HEAD
    op_ret = store->select_bucket_placement(s->user, zonegroup_id,
					    placement_rule,
					    s->bucket_tenant, s->bucket_name,
					    bucket, &selected_placement_rule);
=======
    op_ret = store->select_bucket_placement(*(s->user), region_name,
					    placement_rule, s->bucket_tenant,
					    s->bucket_name, bucket,
					    &selected_placement_rule);
>>>>>>> 12a55d6b
    if (selected_placement_rule != s->bucket_info.placement_rule) {
      op_ret = -EEXIST;
      return;
    }
  }

  policy.encode(aclbl);

  attrs[RGW_ATTR_ACL] = aclbl;

  if (has_cors) {
    cors_config.encode(corsbl);
    attrs[RGW_ATTR_CORS] = corsbl;
  }
  s->bucket.tenant = s->bucket_tenant; /* ignored if bucket exists */
  s->bucket.name = s->bucket_name;
<<<<<<< HEAD
  op_ret = store->create_bucket(s->user, s->bucket, zonegroup_id, placement_rule,
				attrs, info, pobjv, &ep_objv, creation_time,
				pmaster_bucket, true);
  /* continue if EEXIST and create_bucket will fail below.  this way we can recover
   * from a partial create by retrying it. */
=======
  op_ret = store->create_bucket(*(s->user), s->bucket, region_name,
				placement_rule, attrs, info, pobjv, &ep_objv,
				creation_time, pmaster_bucket, true);
  /* continue if EEXIST and create_bucket will fail below.  this way we can
   * recover from a partial create by retrying it. */
>>>>>>> 12a55d6b
  ldout(s->cct, 20) << "rgw_create_bucket returned ret=" << op_ret << " bucket=" << s->bucket << dendl;

  if (op_ret && op_ret != -EEXIST)
    return;

  existed = (op_ret == -EEXIST);

  if (existed) {
    /* bucket already existed, might have raced with another bucket creation, or
     * might be partial bucket creation that never completed. Read existing bucket
     * info, verify that the reported bucket owner is the current user.
     * If all is ok then update the user's list of buckets.
     * Otherwise inform client about a name conflict.
     */
    if (info.owner.compare(s->user->user_id) != 0) {
      op_ret = -EEXIST;
      return;
    }
    s->bucket = info.bucket;
  }

  op_ret = rgw_link_bucket(store, s->user->user_id, s->bucket,
			   info.creation_time, false);
  if (op_ret && !existed && op_ret != -EEXIST) {
    /* if it exists (or previously existed), don't remove it! */
    op_ret = rgw_unlink_bucket(store, s->user->user_id, s->bucket.tenant,
			       s->bucket.name);
    if (op_ret < 0) {
      ldout(s->cct, 0) << "WARNING: failed to unlink bucket: ret=" << op_ret
		       << dendl;
    }
  } else if (op_ret == -EEXIST || (op_ret == 0 && existed)) {
    op_ret = -ERR_BUCKET_EXISTS;
  }
}

int RGWDeleteBucket::verify_permission()
{
  if (!verify_bucket_permission(s, RGW_PERM_WRITE))
    return -EACCES;

  return 0;
}

void RGWDeleteBucket::pre_exec()
{
  rgw_bucket_object_pre_exec(s);
}

void RGWDeleteBucket::execute()
{
  op_ret = -EINVAL;

  if (s->bucket_name.empty())
    return;

  if (!s->bucket_exists) {
    ldout(s->cct, 0) << "ERROR: bucket " << s->bucket_name << " not found" << dendl;
    op_ret = -ERR_NO_SUCH_BUCKET;
    return;
  }
  RGWObjVersionTracker ot;
  ot.read_version = s->bucket_info.ep_objv;

  if (s->system_request) {
    string tag = s->info.args.get(RGW_SYS_PARAM_PREFIX "tag");
    string ver_str = s->info.args.get(RGW_SYS_PARAM_PREFIX "ver");
    if (!tag.empty()) {
      ot.read_version.tag = tag;
      uint64_t ver;
      string err;
      ver = strict_strtol(ver_str.c_str(), 10, &err);
      if (!err.empty()) {
        ldout(s->cct, 0) << "failed to parse ver param" << dendl;
        op_ret = -EINVAL;
        return;
      }
      ot.read_version.ver = ver;
    }
  }

  op_ret = rgw_bucket_sync_user_stats(store, s->user->user_id, s->bucket);
  if ( op_ret < 0) {
     ldout(s->cct, 1) << "WARNING: failed to sync user stats before bucket delete: op_ret= " << op_ret << dendl;
  }

  op_ret = store->delete_bucket(s->bucket, ot);
  if (op_ret == 0) {
    op_ret = rgw_unlink_bucket(store, s->user->user_id, s->bucket.tenant,
			       s->bucket.name, false);
    if (op_ret < 0) {
      ldout(s->cct, 0) << "WARNING: failed to unlink bucket: ret=" << op_ret
		       << dendl;
    }
  }

  if (op_ret < 0) {
    return;
  }

  if (!store->is_meta_master()) {
    bufferlist in_data;
    op_ret = forward_request_to_master(s, &ot.read_version, store, in_data,
				       NULL);
    if (op_ret < 0) {
      if (op_ret == -ENOENT) {
        /* adjust error, we want to return with NoSuchBucket and not
	 * NoSuchKey */
        op_ret = -ERR_NO_SUCH_BUCKET;
      }
      return;
    }
  }

}

int RGWPutObj::verify_permission()
{
  if (!verify_bucket_permission(s, RGW_PERM_WRITE))
    return -EACCES;

  return 0;
}

class RGWPutObjProcessor_Multipart : public RGWPutObjProcessor_Atomic
{
  string part_num;
  RGWMPObj mp;
  req_state *s;
  string upload_id;

protected:
  int prepare(RGWRados *store, string *oid_rand);
  int do_complete(string& etag, time_t *mtime, time_t set_mtime,
                  map<string, bufferlist>& attrs, time_t delete_at,
                  const char *if_match = NULL, const char *if_nomatch = NULL);

public:
  bool immutable_head() { return true; }
  RGWPutObjProcessor_Multipart(RGWObjectCtx& obj_ctx, RGWBucketInfo& bucket_info, uint64_t _p, req_state *_s) :
                   RGWPutObjProcessor_Atomic(obj_ctx, bucket_info, _s->bucket, _s->object.name, _p, _s->req_id, false), s(_s) {}
};

int RGWPutObjProcessor_Multipart::prepare(RGWRados *store, string *oid_rand)
{
  int r = prepare_init(store, NULL);
  if (r < 0) {
    return r;
  }

  string oid = obj_str;
  upload_id = s->info.args.get("uploadId");
  if (!oid_rand) {
    mp.init(oid, upload_id);
  } else {
    mp.init(oid, upload_id, *oid_rand);
  }

  part_num = s->info.args.get("partNumber");
  if (part_num.empty()) {
    ldout(s->cct, 10) << "part number is empty" << dendl;
    return -EINVAL;
  }

  string err;
  uint64_t num = (uint64_t)strict_strtol(part_num.c_str(), 10, &err);

  if (!err.empty()) {
    ldout(s->cct, 10) << "bad part number: " << part_num << ": " << err << dendl;
    return -EINVAL;
  }

  string upload_prefix = oid + ".";

  if (!oid_rand) {
    upload_prefix.append(upload_id);
  } else {
    upload_prefix.append(*oid_rand);
  }

  rgw_obj target_obj;
  target_obj.init(bucket, oid);

  manifest.set_prefix(upload_prefix);

  manifest.set_multipart_part_rule(store->ctx()->_conf->rgw_obj_stripe_size, num);

  r = manifest_gen.create_begin(store->ctx(), &manifest, bucket, target_obj);
  if (r < 0) {
    return r;
  }

  head_obj = manifest_gen.get_cur_obj();
  head_obj.index_hash_source = obj_str;
  cur_obj = head_obj;

  return 0;
}

static bool is_v2_upload_id(const string& upload_id)
{
  const char *uid = upload_id.c_str();

  return (strncmp(uid, MULTIPART_UPLOAD_ID_PREFIX, sizeof(MULTIPART_UPLOAD_ID_PREFIX) - 1) == 0) ||
         (strncmp(uid, MULTIPART_UPLOAD_ID_PREFIX_LEGACY, sizeof(MULTIPART_UPLOAD_ID_PREFIX_LEGACY) - 1) == 0);
}

int RGWPutObjProcessor_Multipart::do_complete(string& etag, time_t *mtime, time_t set_mtime,
                                              map<string, bufferlist>& attrs, time_t delete_at,
                                              const char *if_match, const char *if_nomatch)
{
  complete_writing_data();

  RGWRados::Object op_target(store, s->bucket_info, obj_ctx, head_obj);
  RGWRados::Object::Write head_obj_op(&op_target);

  head_obj_op.meta.set_mtime = set_mtime;
  head_obj_op.meta.mtime = mtime;
  head_obj_op.meta.owner = s->owner.get_id();
  head_obj_op.meta.delete_at = delete_at;

  int r = head_obj_op.write_meta(s->obj_size, attrs);
  if (r < 0)
    return r;

  bufferlist bl;
  RGWUploadPartInfo info;
  string p = "part.";
  bool sorted_omap = is_v2_upload_id(upload_id);

  if (sorted_omap) {
    string err;
    int part_num_int = strict_strtol(part_num.c_str(), 10, &err);
    if (!err.empty()) {
      dout(10) << "bad part number specified: " << part_num << dendl;
      return -EINVAL;
    }
    char buf[32];
    snprintf(buf, sizeof(buf), "%08d", part_num_int);
    p.append(buf);
  } else {
    p.append(part_num);
  }
  info.num = atoi(part_num.c_str());
  info.etag = etag;
  info.size = s->obj_size;
  info.modified = ceph_clock_now(store->ctx());
  info.manifest = manifest;
  ::encode(info, bl);

  string multipart_meta_obj = mp.get_meta();

  rgw_obj meta_obj;
  meta_obj.init_ns(bucket, multipart_meta_obj, mp_ns);
  meta_obj.set_in_extra_data(true);

  r = store->omap_set(meta_obj, p, bl);

  return r;
}


RGWPutObjProcessor *RGWPutObj::select_processor(RGWObjectCtx& obj_ctx, bool *is_multipart)
{
  RGWPutObjProcessor *processor;

  bool multipart = s->info.args.exists("uploadId");

  uint64_t part_size = s->cct->_conf->rgw_obj_stripe_size;

  if (!multipart) {
    processor = new RGWPutObjProcessor_Atomic(obj_ctx, s->bucket_info, s->bucket, s->object.name, part_size, s->req_id, s->bucket_info.versioning_enabled());
    (static_cast<RGWPutObjProcessor_Atomic *>(processor))->set_olh_epoch(olh_epoch);
    (static_cast<RGWPutObjProcessor_Atomic *>(processor))->set_version_id(version_id);
  } else {
    processor = new RGWPutObjProcessor_Multipart(obj_ctx, s->bucket_info, part_size, s);
  }

  if (is_multipart) {
    *is_multipart = multipart;
  }

  return processor;
}

void RGWPutObj::dispose_processor(RGWPutObjProcessor *processor)
{
  delete processor;
}

void RGWPutObj::pre_exec()
{
  rgw_bucket_object_pre_exec(s);
}

void RGWPutObj::execute()
{
  RGWPutObjProcessor *processor = NULL;
  char supplied_md5_bin[CEPH_CRYPTO_MD5_DIGESTSIZE + 1];
  char supplied_md5[CEPH_CRYPTO_MD5_DIGESTSIZE * 2 + 1];
  char calc_md5[CEPH_CRYPTO_MD5_DIGESTSIZE * 2 + 1];
  unsigned char m[CEPH_CRYPTO_MD5_DIGESTSIZE];
  MD5 hash;
  bufferlist bl, aclbl;
  map<string, bufferlist> attrs;
  int len;
  map<string, string>::iterator iter;
  bool multipart;

  bool need_calc_md5 = (dlo_manifest == NULL) && (slo_info == NULL);


  perfcounter->inc(l_rgw_put);
  op_ret = -EINVAL;
  if (s->object.empty()) {
    goto done;
  }

  if (!s->bucket_exists) {
    op_ret = -ERR_NO_SUCH_BUCKET;
    return;
  }

  op_ret = get_params();
  if (op_ret < 0) {
    ldout(s->cct, 20) << "get_params() returned ret=" << op_ret << dendl;
    goto done;
  }

  op_ret = get_system_versioning_params(s, &olh_epoch, &version_id);
  if (op_ret < 0) {
    ldout(s->cct, 20) << "get_system_versioning_params() returned ret="
		      << op_ret << dendl;
    goto done;
  }

  if (supplied_md5_b64) {
    need_calc_md5 = true;

    ldout(s->cct, 15) << "supplied_md5_b64=" << supplied_md5_b64 << dendl;
    op_ret = ceph_unarmor(supplied_md5_bin, &supplied_md5_bin[CEPH_CRYPTO_MD5_DIGESTSIZE + 1],
                       supplied_md5_b64, supplied_md5_b64 + strlen(supplied_md5_b64));
    ldout(s->cct, 15) << "ceph_armor ret=" << op_ret << dendl;
    if (op_ret != CEPH_CRYPTO_MD5_DIGESTSIZE) {
      op_ret = -ERR_INVALID_DIGEST;
      goto done;
    }

    buf_to_hex((const unsigned char *)supplied_md5_bin, CEPH_CRYPTO_MD5_DIGESTSIZE, supplied_md5);
    ldout(s->cct, 15) << "supplied_md5=" << supplied_md5 << dendl;
  }

  if (!chunked_upload) { /* with chunked upload we don't know how big is the upload.
                            we also check sizes at the end anyway */
    op_ret = store->check_quota(s->bucket_owner.get_id(), s->bucket,
				user_quota, bucket_quota, s->content_length);
    if (op_ret < 0) {
      ldout(s->cct, 20) << "check_quota() returned ret=" << op_ret << dendl;
      goto done;
    }
  }

  if (supplied_etag) {
    strncpy(supplied_md5, supplied_etag, sizeof(supplied_md5) - 1);
    supplied_md5[sizeof(supplied_md5) - 1] = '\0';
  }

  processor = select_processor(*static_cast<RGWObjectCtx *>(s->obj_ctx), &multipart);

  op_ret = processor->prepare(store, NULL);
  if (op_ret < 0) {
    ldout(s->cct, 20) << "processor->prepare() returned ret=" << op_ret
		      << dendl;
    goto done;
  }

  do {
    bufferlist data;
    len = get_data(data);
    if (len < 0) {
      op_ret = len;
      goto done;
    }
    if (!len)
      break;

    /* do we need this operation to be synchronous? if we're dealing with an object with immutable
     * head, e.g., multipart object we need to make sure we're the first one writing to this object
     */
    bool need_to_wait = (ofs == 0) && multipart;

    bufferlist orig_data;

    if (need_to_wait) {
      orig_data = data;
    }

    op_ret = put_data_and_throttle(processor, data, ofs,
				  (need_calc_md5 ? &hash : NULL), need_to_wait);
    if (op_ret < 0) {
      if (!need_to_wait || op_ret != -EEXIST) {
        ldout(s->cct, 20) << "processor->thottle_data() returned ret="
			  << op_ret << dendl;
        goto done;
      }

      ldout(s->cct, 5) << "NOTICE: processor->throttle_data() returned -EEXIST, need to restart write" << dendl;

      /* restore original data */
      data.swap(orig_data);

      /* restart processing with different oid suffix */

      dispose_processor(processor);
      processor = select_processor(*static_cast<RGWObjectCtx *>(s->obj_ctx), &multipart);

      string oid_rand;
      char buf[33];
      gen_rand_alphanumeric(store->ctx(), buf, sizeof(buf) - 1);
      oid_rand.append(buf);

      op_ret = processor->prepare(store, &oid_rand);
      if (op_ret < 0) {
        ldout(s->cct, 0) << "ERROR: processor->prepare() returned "
			 << op_ret << dendl;
        goto done;
      }

      op_ret = put_data_and_throttle(processor, data, ofs, NULL, false);
      if (op_ret < 0) {
        goto done;
      }
    }

    ofs += len;
  } while (len > 0);

  if (!chunked_upload && ofs != s->content_length) {
    op_ret = -ERR_REQUEST_TIMEOUT;
    goto done;
  }
  s->obj_size = ofs;

  perfcounter->inc(l_rgw_put_b, s->obj_size);

  op_ret = store->check_quota(s->bucket_owner.get_id(), s->bucket,
			      user_quota, bucket_quota, s->obj_size);
  if (op_ret < 0) {
    ldout(s->cct, 20) << "second check_quota() returned ret=" << op_ret
		      << dendl;
    goto done;
  }

  if (need_calc_md5) {
    processor->complete_hash(&hash);
  }
  hash.Final(m);

  buf_to_hex(m, CEPH_CRYPTO_MD5_DIGESTSIZE, calc_md5);
  etag = calc_md5;

  if (supplied_md5_b64 && strcmp(calc_md5, supplied_md5)) {
    op_ret = -ERR_BAD_DIGEST;
    goto done;
  }

  policy.encode(aclbl);

  attrs[RGW_ATTR_ACL] = aclbl;

  if (dlo_manifest) {
    op_ret = encode_dlo_manifest_attr(dlo_manifest, attrs);
    if (op_ret < 0) {
      ldout(s->cct, 0) << "bad user manifest: " << dlo_manifest << dendl;
      goto done;
    }
    complete_etag(hash, &etag);
    ldout(s->cct, 10) << __func__ << ": calculated md5 for user manifest: " << etag << dendl;
  }

  if (slo_info) {
    bufferlist manifest_bl;
    ::encode(*slo_info, manifest_bl);
    attrs[RGW_ATTR_SLO_MANIFEST] = manifest_bl;

    hash.Update((byte *)slo_info->raw_data, slo_info->raw_data_len);
    complete_etag(hash, &etag);
    ldout(s->cct, 10) << __func__ << ": calculated md5 for user manifest: " << etag << dendl;
  }

  if (supplied_etag && etag.compare(supplied_etag) != 0) {
    op_ret = -ERR_UNPROCESSABLE_ENTITY;
    goto done;
  }
  bl.append(etag.c_str(), etag.size() + 1);
  attrs[RGW_ATTR_ETAG] = bl;

  for (iter = s->generic_attrs.begin(); iter != s->generic_attrs.end();
       ++iter) {
    bufferlist& attrbl = attrs[iter->first];
    const string& val = iter->second;
    attrbl.append(val.c_str(), val.size() + 1);
  }

  rgw_get_request_metadata(s->cct, s->info, attrs);
  encode_delete_at_attr(delete_at, attrs);

  /* Add a custom metadata to expose the information whether an object
   * is an SLO or not. Appending the attribute must be performed AFTER
   * processing any input from user in order to prohibit overwriting. */
  if (slo_info) {
    bufferlist slo_userindicator_bl;
    ::encode("True", slo_userindicator_bl);
    attrs[RGW_ATTR_SLO_UINDICATOR] = slo_userindicator_bl;
  }

  op_ret = processor->complete(etag, &mtime, 0, attrs, delete_at, if_match,
			       if_nomatch);

done:
  dispose_processor(processor);
  perfcounter->tinc(l_rgw_put_lat,
                   (ceph_clock_now(s->cct) - s->time));
}

int RGWPostObj::verify_permission()
{
  return 0;
}

RGWPutObjProcessor *RGWPostObj::select_processor(RGWObjectCtx& obj_ctx)
{
  RGWPutObjProcessor *processor;

  uint64_t part_size = s->cct->_conf->rgw_obj_stripe_size;

  processor = new RGWPutObjProcessor_Atomic(obj_ctx, s->bucket_info, s->bucket, s->object.name, part_size, s->req_id, s->bucket_info.versioning_enabled());

  return processor;
}

void RGWPostObj::dispose_processor(RGWPutObjProcessor *processor)
{
  delete processor;
}

void RGWPostObj::pre_exec()
{
  rgw_bucket_object_pre_exec(s);
}

void RGWPostObj::execute()
{
  RGWPutObjProcessor *processor = NULL;
  char calc_md5[CEPH_CRYPTO_MD5_DIGESTSIZE * 2 + 1];
  unsigned char m[CEPH_CRYPTO_MD5_DIGESTSIZE];
  MD5 hash;
  bufferlist bl, aclbl;
  int len = 0;

  // read in the data from the POST form
  op_ret = get_params();
  if (op_ret < 0)
    goto done;

  op_ret = verify_params();
  if (op_ret < 0)
    goto done;

  if (!verify_bucket_permission(s, RGW_PERM_WRITE)) {
    op_ret = -EACCES;
    goto done;
  }

  op_ret = store->check_quota(s->bucket_owner.get_id(), s->bucket,
			      user_quota, bucket_quota, s->content_length);
  if (op_ret < 0) {
    goto done;
  }

  processor = select_processor(*static_cast<RGWObjectCtx *>(s->obj_ctx));

  op_ret = processor->prepare(store, NULL);
  if (op_ret < 0)
    goto done;

  while (data_pending) {
     bufferlist data;
     len = get_data(data);

     if (len < 0) {
       op_ret = len;
       goto done;
     }

     if (!len)
       break;

     op_ret = put_data_and_throttle(processor, data, ofs, &hash, false);

     ofs += len;

     if (ofs > max_len) {
       op_ret = -ERR_TOO_LARGE;
       goto done;
     }
   }

  if (len < min_len) {
    op_ret = -ERR_TOO_SMALL;
    goto done;
  }

  s->obj_size = ofs;

  op_ret = store->check_quota(s->bucket_owner.get_id(), s->bucket,
			      user_quota, bucket_quota, s->obj_size);
  if (op_ret < 0) {
    goto done;
  }

  processor->complete_hash(&hash);
  hash.Final(m);
  buf_to_hex(m, CEPH_CRYPTO_MD5_DIGESTSIZE, calc_md5);

  policy.encode(aclbl);
  etag = calc_md5;

  bl.append(etag.c_str(), etag.size() + 1);
  attrs[RGW_ATTR_ETAG] = bl;
  attrs[RGW_ATTR_ACL] = aclbl;

  if (content_type.size()) {
    bufferlist ct_bl;
    ct_bl.append(content_type.c_str(), content_type.size() + 1);
    attrs[RGW_ATTR_CONTENT_TYPE] = ct_bl;
  }

  op_ret = processor->complete(etag, NULL, 0, attrs, delete_at);

done:
  dispose_processor(processor);
}


static void populate_with_generic_attrs(const req_state * const s,
                                        map<string, bufferlist>& out_attrs)
{
  map<string, string>::const_iterator giter;

  for (giter = s->generic_attrs.begin(); giter != s->generic_attrs.end(); ++giter) {
    bufferlist& attrbl = out_attrs[giter->first];
    const string& val = giter->second;
    attrbl.clear();
    attrbl.append(val.c_str(), val.size() + 1);
  }
}

static void prepare_add_del_attrs(const map<string, bufferlist>& orig_attrs,
                                  map<string, bufferlist>& out_attrs,
                                  map<string, bufferlist>& out_rmattrs)
{
  map<string, bufferlist>::const_iterator iter;

  for (iter = orig_attrs.begin(); iter != orig_attrs.end(); ++iter) {
    const string& name = iter->first;
    /* check if the attr is user-defined metadata item */
    if (name.compare(0, sizeof(RGW_ATTR_META_PREFIX) - 1, RGW_ATTR_META_PREFIX) == 0) {
      /* for the objects all existing meta attrs have to be removed */
      out_rmattrs[name] = iter->second;
    } else if (out_attrs.find(name) == out_attrs.end()) {
      out_attrs[name] = iter->second;
    }
  }
}

static void prepare_add_del_attrs(const map<string, bufferlist>& orig_attrs,
                                  const set<string>& rmattr_names,
                                  map<string, bufferlist>& out_attrs,
                                  map<string, bufferlist>& out_rmattrs)
{
  map<string, bufferlist>::const_iterator iter;

  for (iter = orig_attrs.begin(); iter != orig_attrs.end(); ++iter) {
    const string& name = iter->first;
    /* check if the attr is user-defined metadata item */
    if (name.compare(0, strlen(RGW_ATTR_META_PREFIX), RGW_ATTR_META_PREFIX) == 0) {
      /* for the buckets all existing meta attrs are preserved,
         except those that are listed in rmattr_names. */
      if (rmattr_names.find(name) != rmattr_names.end()) {
        map<string, bufferlist>::iterator aiter = out_attrs.find(name);
        if (aiter != out_attrs.end()) {
          out_attrs.erase(aiter);
        }
        out_rmattrs[name] = iter->second;
      }
    } else if (out_attrs.find(name) == out_attrs.end()) {
      out_attrs[name] = iter->second;
    }
  }
}

int RGWPutMetadataAccount::handle_temp_url_update(
  const map<int, string>& temp_url_keys) {
  RGWUserAdminOpState user_op;
  user_op.set_user_id(s->user->user_id);

  map<int, string>::const_iterator iter;
  for (iter = temp_url_keys.begin(); iter != temp_url_keys.end(); ++iter) {
    user_op.set_temp_url_key(iter->second, iter->first);
  }

  RGWUser user;
  op_ret = user.init(store, user_op);
  if (op_ret < 0) {
    ldout(store->ctx(), 0) << "ERROR: could not init user ret=" << op_ret
			   << dendl;
    return op_ret;
  }

  string err_msg;
  op_ret = user.modify(user_op, &err_msg);
  if (op_ret < 0) {
    ldout(store->ctx(), 10) << "user.modify() returned " << op_ret << ": "
			    << err_msg << dendl;
    return op_ret;
  }
  return 0;
}

int RGWPutMetadataAccount::verify_permission()
{
  if (!rgw_user_is_authenticated(*(s->user))) {
    return -EACCES;
  }
  // if ((s->perm_mask & RGW_PERM_WRITE) == 0) {
  //   return -EACCES;
  // }
  return 0;
}

void RGWPutMetadataAccount::filter_out_temp_url(map<string, bufferlist>& add_attrs,
                                                const set<string>& rmattr_names,
                                                map<int, string>& temp_url_keys)
{
  map<string, bufferlist>::iterator iter;

  iter = add_attrs.find(RGW_ATTR_TEMPURL_KEY1);
  if (iter != add_attrs.end()) {
    temp_url_keys[0] = iter->second.c_str();
    add_attrs.erase(iter);
  }

  iter = add_attrs.find(RGW_ATTR_TEMPURL_KEY2);
  if (iter != add_attrs.end()) {
    temp_url_keys[1] = iter->second.c_str();
    add_attrs.erase(iter);
  }

  set<string>::const_iterator riter;
  for(riter = rmattr_names.begin(); riter != rmattr_names.end(); ++riter) {
    const string& name = *riter;

    if (name.compare(RGW_ATTR_TEMPURL_KEY1) == 0) {
      temp_url_keys[0] = string();
    }
    if (name.compare(RGW_ATTR_TEMPURL_KEY2) == 0) {
      temp_url_keys[1] = string();
    }
  }
}

void RGWPutMetadataAccount::execute()
{
  map<string, bufferlist> attrs, orig_attrs, rmattrs;
  RGWObjVersionTracker acct_op_tracker;

  op_ret = get_params();
  if (op_ret < 0) {
    return;
  }

  rgw_get_request_metadata(s->cct, s->info, attrs, false);
<<<<<<< HEAD
  RGWUserInfo orig_uinfo;
  rgw_get_user_info_by_uid(store, s->user.user_id, orig_uinfo, &acct_op_tracker);
=======
  rgw_get_user_attrs_by_uid(store, s->user->user_id, orig_attrs,
			    &acct_op_tracker);
  prepare_add_del_attrs(orig_attrs, rmattr_names, attrs, rmattrs);
>>>>>>> 12a55d6b
  populate_with_generic_attrs(s, attrs);

  /* Handle the TempURL-related stuff. */
  map<int, string> temp_url_keys;
  filter_out_temp_url(attrs, rmattr_names, temp_url_keys);
  if (!temp_url_keys.empty()) {
    if (s->perm_mask != RGW_PERM_FULL_CONTROL) {
      op_ret = -EPERM;
      return;
    }
  }

  /* XXX tenant needed? */
<<<<<<< HEAD
  op_ret = rgw_store_user_info(store, s->user, &orig_uinfo,
                               &acct_op_tracker, 0, false, &attrs);
=======
  op_ret = rgw_store_user_attrs(store, s->user->user_id.id, attrs, &rmattrs,
				&acct_op_tracker);
>>>>>>> 12a55d6b
  if (op_ret < 0) {
    return;
  }

  if (!temp_url_keys.empty()) {
    op_ret = handle_temp_url_update(temp_url_keys);
    if (op_ret < 0) {
      return;
    }
  }
}

int RGWPutMetadataBucket::verify_permission()
{
  if (!verify_bucket_permission(s, RGW_PERM_WRITE)) {
    return -EACCES;
  }

  return 0;
}

void RGWPutMetadataBucket::pre_exec()
{
  rgw_bucket_object_pre_exec(s);
}

void RGWPutMetadataBucket::execute()
{
  map<string, bufferlist> attrs, orig_attrs, rmattrs;

  op_ret = get_params();
  if (op_ret < 0) {
    return;
  }

  rgw_get_request_metadata(s->cct, s->info, attrs, false);

  if (!placement_rule.empty() &&
      placement_rule != s->bucket_info.placement_rule) {
    op_ret = -EEXIST;
    return;
  }

  orig_attrs = s->bucket_attrs;
  prepare_add_del_attrs(orig_attrs, rmattr_names, attrs, rmattrs);
  populate_with_generic_attrs(s, attrs);

  if (has_policy) {
    bufferlist bl;
    policy.encode(bl);
    attrs[RGW_ATTR_ACL] = bl;
  }

  if (has_cors) {
    bufferlist bl;
    cors_config.encode(bl);
    attrs[RGW_ATTR_CORS] = bl;
  }

  op_ret = rgw_bucket_set_attrs(store, s->bucket_info, attrs, &s->bucket_info.objv_tracker);
}

int RGWPutMetadataObject::verify_permission()
{
  if (!verify_object_permission(s, RGW_PERM_WRITE)) {
    return -EACCES;
  }

  return 0;
}

void RGWPutMetadataObject::pre_exec()
{
  rgw_bucket_object_pre_exec(s);
}

void RGWPutMetadataObject::execute()
{
  rgw_obj obj(s->bucket, s->object);
  map<string, bufferlist> attrs, orig_attrs, rmattrs;

  store->set_atomic(s->obj_ctx, obj);

  op_ret = get_params();
  if (op_ret < 0) {
    return;
  }

  rgw_get_request_metadata(s->cct, s->info, attrs);
  /* check if obj exists, read orig attrs */
  op_ret = get_obj_attrs(store, s, obj, orig_attrs);
  if (op_ret < 0) {
    return;
  }

  /* Check whether the object has expired. Swift API documentation
   * stands that we should return 404 Not Found in such case. */
  if (need_object_expiration() && object_is_expired(orig_attrs)) {
    op_ret = -ENOENT;
    return;
  }

  /* Filter currently existing attributes. */
  prepare_add_del_attrs(orig_attrs, attrs, rmattrs);
  populate_with_generic_attrs(s, attrs);
  encode_delete_at_attr(delete_at, attrs);

  if (dlo_manifest) {
    op_ret = encode_dlo_manifest_attr(dlo_manifest, attrs);
    if (op_ret < 0) {
      ldout(s->cct, 0) << "bad user manifest: " << dlo_manifest << dendl;
      return;
    }
  }

  op_ret = store->set_attrs(s->obj_ctx, obj, attrs, &rmattrs);
}

int RGWDeleteObj::handle_slo_manifest(bufferlist& bl)
{
  RGWSLOInfo slo_info;
  bufferlist::iterator bliter = bl.begin();
  try {
    ::decode(slo_info, bliter);
  } catch (buffer::error& err) {
    ldout(s->cct, 0) << "ERROR: failed to decode slo manifest" << dendl;
    return -EIO;
  }

  try {
    deleter = std::unique_ptr<RGWBulkDelete::Deleter>(\
          new RGWBulkDelete::Deleter(store, s));
  } catch (std::bad_alloc) {
    return -ENOMEM;
  }

  list<RGWBulkDelete::acct_path_t> items;
  for (const auto& iter : slo_info.entries) {
    const string& path_str = iter.path;

    const size_t sep_pos = path_str.find('/', 1 /* skip first slash */);
    if (string::npos == sep_pos) {
      return -EINVAL;
    }

    RGWBulkDelete::acct_path_t path;

    string bucket_name;
    url_decode(path_str.substr(1, sep_pos - 1), bucket_name);

    string obj_name;
    url_decode(path_str.substr(sep_pos + 1), obj_name);

    path.bucket_name = bucket_name;
    path.obj_key = obj_name;

    items.push_back(path);
  }

  /* Request removal of the manifest object itself. */
  RGWBulkDelete::acct_path_t path;
  path.bucket_name = s->bucket_name;
  path.obj_key = s->object;
  items.push_back(path);

  int ret = deleter->delete_chunk(items);
  if (ret < 0) {
    return ret;
  }

  return 0;
}

int RGWDeleteObj::verify_permission()
{
  if (!verify_bucket_permission(s, RGW_PERM_WRITE))
    return -EACCES;

  return 0;
}

void RGWDeleteObj::pre_exec()
{
  rgw_bucket_object_pre_exec(s);
}

void RGWDeleteObj::execute()
{
  if (!s->bucket_exists) {
    op_ret = -ERR_NO_SUCH_BUCKET;
    return;
  }

  op_ret = get_params();
  if (op_ret < 0) {
    return;
  }

  rgw_obj obj(s->bucket, s->object);
  map<string, bufferlist> attrs;


  if (!s->object.empty()) {
    if (need_object_expiration() || multipart_delete) {
      /* check if obj exists, read orig attrs */
      op_ret = get_obj_attrs(store, s, obj, attrs);
      if (op_ret < 0) {
        return;
      }
    }

    if (multipart_delete) {
      const auto slo_attr = attrs.find(RGW_ATTR_SLO_MANIFEST);

      if (slo_attr != attrs.end()) {
        op_ret = handle_slo_manifest(slo_attr->second);
        if (op_ret < 0) {
          ldout(s->cct, 0) << "ERROR: failed to handle slo manifest ret=" << op_ret << dendl;
        }
      } else {
        op_ret = -ERR_NOT_SLO_MANIFEST;
      }

      return;
    }

    RGWObjectCtx *obj_ctx = static_cast<RGWObjectCtx *>(s->obj_ctx);

    obj_ctx->set_atomic(obj);

    RGWRados::Object del_target(store, s->bucket_info, *obj_ctx, obj);
    RGWRados::Object::Delete del_op(&del_target);

    op_ret = get_system_versioning_params(s, &del_op.params.olh_epoch,
					  &del_op.params.marker_version_id);
    if (op_ret < 0) {
      return;
    }

    del_op.params.bucket_owner = s->bucket_owner.get_id();
    del_op.params.versioning_status = s->bucket_info.versioning_status();
    del_op.params.obj_owner = s->owner;
    del_op.params.unmod_since = unmod_since;

    op_ret = del_op.delete_obj();
    if (op_ret >= 0) {
      delete_marker = del_op.result.delete_marker;
      version_id = del_op.result.version_id;
    }

    /* Check whether the object has expired. Swift API documentation
     * stands that we should return 404 Not Found in such case. */
    if (need_object_expiration() && object_is_expired(attrs)) {
      op_ret = -ENOENT;
      return;
    }

    if (op_ret == -ERR_PRECONDITION_FAILED && no_precondition_error) {
      op_ret = 0;
    }
  } else {
    op_ret = -EINVAL;
  }
}


bool RGWCopyObj::parse_copy_location(const string& url_src, string& bucket_name, rgw_obj_key& key)
{
  string name_str;
  string params_str;

  int pos = url_src.find('?');
  if (pos < 0) {
    name_str = url_src;
  } else {
    name_str = url_src.substr(0, pos);
    params_str = url_src.substr(pos + 1);
  }

  string dec_src;

  url_decode(name_str, dec_src);
  const char *src = dec_src.c_str();

  if (*src == '/') ++src;

  string str(src);

  pos = str.find('/');
  if (pos <= 0)
    return false;

  bucket_name = str.substr(0, pos);
  key.name = str.substr(pos + 1);

  if (key.name.empty()) {
    return false;
  }

  if (!params_str.empty()) {
    RGWHTTPArgs args;
    args.set(params_str);
    args.parse();

    key.instance = args.get("versionId", NULL);
  }

  return true;
}

int RGWCopyObj::verify_permission()
{
  RGWAccessControlPolicy src_policy(s->cct);
  op_ret = get_params();
  if (op_ret < 0)
    return op_ret;

  op_ret = get_system_versioning_params(s, &olh_epoch, &version_id);
  if (op_ret < 0) {
    return op_ret;
  }
  map<string, bufferlist> src_attrs;

  RGWObjectCtx& obj_ctx = *static_cast<RGWObjectCtx *>(s->obj_ctx);

  if (s->bucket_instance_id.empty()) {
    op_ret = store->get_bucket_info(obj_ctx, src_tenant_name, src_bucket_name, src_bucket_info, NULL, &src_attrs);
  } else {
    /* will only happen in intra region sync where the source and dest bucket is the same */
    op_ret = store->get_bucket_instance_info(obj_ctx, s->bucket_instance_id, src_bucket_info, NULL, &src_attrs);
  }
  if (op_ret < 0)
    return op_ret;

  src_bucket = src_bucket_info.bucket;

  /* get buckets info (source and dest) */
  if (s->local_source &&  source_zone.empty()) {
    rgw_obj src_obj(src_bucket, src_object);
    store->set_atomic(s->obj_ctx, src_obj);
    store->set_prefetch_data(s->obj_ctx, src_obj);

    /* check source object permissions */
    op_ret = read_policy(store, s, src_bucket_info, src_attrs, &src_policy,
			 src_bucket, src_object);
    if (op_ret < 0)
      return op_ret;

    if (!s->system_request && /* system request overrides permission checks */
        !src_policy.verify_permission(s->user->user_id, s->perm_mask,
				      RGW_PERM_READ))
      return -EACCES;
  }

  RGWAccessControlPolicy dest_bucket_policy(s->cct);
  map<string, bufferlist> dest_attrs;

  if (src_bucket_name.compare(dest_bucket_name) == 0) { /* will only happen if s->local_source
                                                           or intra region sync */
    dest_bucket_info = src_bucket_info;
    dest_attrs = src_attrs;
  } else {
    op_ret = store->get_bucket_info(obj_ctx, dest_tenant_name, dest_bucket_name,
				    dest_bucket_info, NULL, &dest_attrs);
    if (op_ret < 0)
      return op_ret;
  }

  dest_bucket = dest_bucket_info.bucket;

  rgw_obj dest_obj(dest_bucket, dest_object);
  store->set_atomic(s->obj_ctx, dest_obj);

  rgw_obj_key no_obj;

  /* check dest bucket permissions */
  op_ret = read_policy(store, s, dest_bucket_info, dest_attrs,
		       &dest_bucket_policy, dest_bucket, no_obj);
  if (op_ret < 0)
    return op_ret;

  if (!s->system_request && /* system request overrides permission checks */
      !dest_bucket_policy.verify_permission(s->user->user_id, s->perm_mask,
					    RGW_PERM_WRITE))
    return -EACCES;

  op_ret = init_dest_policy();
  if (op_ret < 0)
    return op_ret;

  return 0;
}


int RGWCopyObj::init_common()
{
  if (if_mod) {
    if (parse_time(if_mod, &mod_time) < 0) {
      op_ret = -EINVAL;
      return op_ret;
    }
    mod_ptr = &mod_time;
  }

  if (if_unmod) {
    if (parse_time(if_unmod, &unmod_time) < 0) {
      op_ret = -EINVAL;
      return op_ret;
    }
    unmod_ptr = &unmod_time;
  }

  bufferlist aclbl;
  dest_policy.encode(aclbl);

  attrs[RGW_ATTR_ACL] = aclbl;
  rgw_get_request_metadata(s->cct, s->info, attrs);

  map<string, string>::iterator iter;
  for (iter = s->generic_attrs.begin(); iter != s->generic_attrs.end(); ++iter) {
    bufferlist& attrbl = attrs[iter->first];
    const string& val = iter->second;
    attrbl.append(val.c_str(), val.size() + 1);
  }

  return 0;
}

static void copy_obj_progress_cb(off_t ofs, void *param)
{
  RGWCopyObj *op = static_cast<RGWCopyObj *>(param);
  op->progress_cb(ofs);
}

void RGWCopyObj::progress_cb(off_t ofs)
{
  if (!s->cct->_conf->rgw_copy_obj_progress)
    return;

  if (ofs - last_ofs < s->cct->_conf->rgw_copy_obj_progress_every_bytes)
    return;

  send_partial_response(ofs);

  last_ofs = ofs;
}

void RGWCopyObj::pre_exec()
{
  rgw_bucket_object_pre_exec(s);
}

void RGWCopyObj::execute()
{
  if (init_common() < 0)
    return;

  rgw_obj src_obj(src_bucket, src_object);
  rgw_obj dst_obj(dest_bucket, dest_object);

  RGWObjectCtx& obj_ctx = *static_cast<RGWObjectCtx *>(s->obj_ctx);
  obj_ctx.set_atomic(src_obj);
  obj_ctx.set_atomic(dst_obj);

  encode_delete_at_attr(delete_at, attrs);

  op_ret = store->copy_obj(obj_ctx,
			   s->user->user_id,
			   client_id,
			   op_id,
			   &s->info,
			   source_zone,
			   dst_obj,
			   src_obj,
			   dest_bucket_info,
			   src_bucket_info,
			   &src_mtime,
			   &mtime,
			   mod_ptr,
			   unmod_ptr,
			   if_match,
			   if_nomatch,
			   attrs_mod,
                           copy_if_newer,
			   attrs, RGW_OBJ_CATEGORY_MAIN,
			   olh_epoch,
			   delete_at,
			   (version_id.empty() ? NULL : &version_id),
			   &s->req_id, /* use req_id as tag */
			   &etag,
			   &s->err,
			   copy_obj_progress_cb, (void *)this
    );
}

int RGWGetACLs::verify_permission()
{
  bool perm;
  if (!s->object.empty()) {
    perm = verify_object_permission(s, RGW_PERM_READ_ACP);
  } else {
    perm = verify_bucket_permission(s, RGW_PERM_READ_ACP);
  }
  if (!perm)
    return -EACCES;

  return 0;
}

void RGWGetACLs::pre_exec()
{
  rgw_bucket_object_pre_exec(s);
}

void RGWGetACLs::execute()
{
  stringstream ss;
  RGWAccessControlPolicy *acl = (!s->object.empty() ? s->object_acl : s->bucket_acl);
  RGWAccessControlPolicy_S3 *s3policy = static_cast<RGWAccessControlPolicy_S3 *>(acl);
  s3policy->to_xml(ss);
  acls = ss.str();
}



int RGWPutACLs::verify_permission()
{
  bool perm;
  if (!s->object.empty()) {
    perm = verify_object_permission(s, RGW_PERM_WRITE_ACP);
  } else {
    perm = verify_bucket_permission(s, RGW_PERM_WRITE_ACP);
  }
  if (!perm)
    return -EACCES;

  return 0;
}

void RGWPutACLs::pre_exec()
{
  rgw_bucket_object_pre_exec(s);
}

void RGWPutACLs::execute()
{
  bufferlist bl;

  RGWAccessControlPolicy_S3 *policy = NULL;
  RGWACLXMLParser_S3 parser(s->cct);
  RGWAccessControlPolicy_S3 new_policy(s->cct);
  stringstream ss;
  char *new_data = NULL;
  rgw_obj obj;

  op_ret = 0; /* XXX redundant? */

  if (!parser.init()) {
    op_ret = -EINVAL;
    return;
  }


  RGWAccessControlPolicy *existing_policy = (s->object.empty() ? s->bucket_acl : s->object_acl);

  owner = existing_policy->get_owner();

  op_ret = get_params();
  if (op_ret < 0)
    return;

  ldout(s->cct, 15) << "read len=" << len << " data=" << (data ? data : "") << dendl;

  if (!s->canned_acl.empty() && len) {
    op_ret = -EINVAL;
    return;
  }

  if (!s->canned_acl.empty() || s->has_acl_header) {
    op_ret = get_policy_from_state(store, s, ss);
    if (op_ret < 0)
      return;

    new_data = strdup(ss.str().c_str());
    free(data);
    data = new_data;
    len = ss.str().size();
  }

  if (!parser.parse(data, len, 1)) {
    op_ret = -EACCES;
    return;
  }
  policy = static_cast<RGWAccessControlPolicy_S3 *>(parser.find_first("AccessControlPolicy"));
  if (!policy) {
    op_ret = -EINVAL;
    return;
  }

  if (s->cct->_conf->subsys.should_gather(ceph_subsys_rgw, 15)) {
    ldout(s->cct, 15) << "Old AccessControlPolicy";
    policy->to_xml(*_dout);
    *_dout << dendl;
  }

  op_ret = policy->rebuild(store, &owner, new_policy);
  if (op_ret < 0)
    return;

  if (s->cct->_conf->subsys.should_gather(ceph_subsys_rgw, 15)) {
    ldout(s->cct, 15) << "New AccessControlPolicy:";
    new_policy.to_xml(*_dout);
    *_dout << dendl;
  }

  new_policy.encode(bl);
  obj = rgw_obj(s->bucket, s->object);
  map<string, bufferlist> attrs;

  store->set_atomic(s->obj_ctx, obj);

  if (!s->object.empty()) {
    op_ret = get_obj_attrs(store, s, obj, attrs);
    if (op_ret < 0)
      return;
  
    attrs[RGW_ATTR_ACL] = bl;
    op_ret = store->set_attrs(s->obj_ctx, obj, attrs, NULL);
  } else {
    attrs = s->bucket_attrs;
    attrs[RGW_ATTR_ACL] = bl;
    op_ret = rgw_bucket_set_attrs(store, s->bucket_info, attrs, &s->bucket_info.objv_tracker);
  }
}

int RGWGetCORS::verify_permission()
{
  if (s->user->user_id.compare(s->bucket_owner.get_id()) != 0)
    return -EACCES;

  return 0;
}

void RGWGetCORS::execute()
{
  op_ret = read_bucket_cors();
  if (op_ret < 0)
    return ;

  if (!cors_exist) {
    dout(2) << "No CORS configuration set yet for this bucket" << dendl;
    op_ret = -ENOENT;
    return;
  }
}

int RGWPutCORS::verify_permission()
{
  if (s->user->user_id.compare(s->bucket_owner.get_id()) != 0)
    return -EACCES;

  return 0;
}

void RGWPutCORS::execute()
{
  rgw_obj obj;

  op_ret = get_params();
  if (op_ret < 0)
    return;

  bool is_object_op = (!s->object.empty());
  if (is_object_op) {
    store->get_bucket_instance_obj(s->bucket, obj);
    store->set_atomic(s->obj_ctx, obj);
    op_ret = store->set_attr(s->obj_ctx, obj, RGW_ATTR_CORS, cors_bl);
  } else {
    map<string, bufferlist> attrs = s->bucket_attrs;
    attrs[RGW_ATTR_CORS] = cors_bl;
    op_ret = rgw_bucket_set_attrs(store, s->bucket_info, attrs, &s->bucket_info.objv_tracker);
  }
}

int RGWDeleteCORS::verify_permission()
{
  if (s->user->user_id.compare(s->bucket_owner.get_id()) != 0)
    return -EACCES;

  return 0;
}

void RGWDeleteCORS::execute()
{
  op_ret = read_bucket_cors();
  if (op_ret < 0)
    return;

  bufferlist bl;
  rgw_obj obj;
  if (!cors_exist) {
    dout(2) << "No CORS configuration set yet for this bucket" << dendl;
    op_ret = -ENOENT;
    return;
  }
  store->get_bucket_instance_obj(s->bucket, obj);
  store->set_atomic(s->obj_ctx, obj);
  map<string, bufferlist> orig_attrs, attrs, rmattrs;
  map<string, bufferlist>::iterator iter;

  bool is_object_op = (!s->object.empty());


  if (is_object_op) {
    /* check if obj exists, read orig attrs */
    op_ret = get_obj_attrs(store, s, obj, orig_attrs);
    if (op_ret < 0)
      return;
  } else {
    op_ret = get_system_obj_attrs(store, s, obj, orig_attrs, NULL, &s->bucket_info.objv_tracker);
    if (op_ret < 0)
      return;
  }

  /* only remove meta attrs */
  for (iter = orig_attrs.begin(); iter != orig_attrs.end(); ++iter) {
    const string& name = iter->first;
    dout(10) << "DeleteCORS : attr: " << name << dendl;
    if (name.compare(0, (sizeof(RGW_ATTR_CORS) - 1), RGW_ATTR_CORS) == 0) {
      rmattrs[name] = iter->second;
    } else if (attrs.find(name) == attrs.end()) {
      attrs[name] = iter->second;
    }
  }
  if (is_object_op) {
    op_ret = store->set_attrs(s->obj_ctx, obj, attrs, &rmattrs);
  } else {
    op_ret = rgw_bucket_set_attrs(store, s->bucket_info, attrs, &s->bucket_info.objv_tracker);
  }
}

void RGWOptionsCORS::get_response_params(string& hdrs, string& exp_hdrs, unsigned *max_age) {
  get_cors_response_headers(rule, req_hdrs, hdrs, exp_hdrs, max_age);
}

int RGWOptionsCORS::validate_cors_request(RGWCORSConfiguration *cc) {
  rule = cc->host_name_rule(origin);
  if (!rule) {
    dout(10) << "There is no cors rule present for " << origin << dendl;
    return -ENOENT;
  }

  if (!validate_cors_rule_method(rule, req_meth)) {
    return -ENOENT;
  }
  return 0;
}

void RGWOptionsCORS::execute()
{
  op_ret = read_bucket_cors();
  if (op_ret < 0)
    return;

  origin = s->info.env->get("HTTP_ORIGIN");
  if (!origin) {
    dout(0) <<
    "Preflight request without mandatory Origin header"
    << dendl;
    op_ret = -EINVAL;
    return;
  }
  req_meth = s->info.env->get("HTTP_ACCESS_CONTROL_REQUEST_METHOD");
  if (!req_meth) {
    dout(0) <<
    "Preflight request without mandatory Access-control-request-method header"
    << dendl;
    op_ret = -EINVAL;
    return;
  }
  if (!cors_exist) {
    dout(2) << "No CORS configuration set yet for this bucket" << dendl;
    op_ret = -ENOENT;
    return;
  }
  req_hdrs = s->info.env->get("HTTP_ACCESS_CONTROL_REQUEST_HEADERS");
  op_ret = validate_cors_request(&bucket_cors);
  if (!rule) {
    origin = req_meth = NULL;
    return;
  }
  return;
}

int RGWGetRequestPayment::verify_permission()
{
  return 0;
}

void RGWGetRequestPayment::pre_exec()
{
  rgw_bucket_object_pre_exec(s);
}

void RGWGetRequestPayment::execute()
{
  requester_pays = s->bucket_info.requester_pays;
}

int RGWSetRequestPayment::verify_permission()
{
  if (s->user->user_id.compare(s->bucket_owner.get_id()) != 0)
    return -EACCES;

  return 0;
}

void RGWSetRequestPayment::pre_exec()
{
  rgw_bucket_object_pre_exec(s);
}

void RGWSetRequestPayment::execute()
{
  op_ret = get_params();

  if (op_ret < 0)
    return;

  s->bucket_info.requester_pays = requester_pays;
  op_ret = store->put_bucket_instance_info(s->bucket_info, false, 0,
					   &s->bucket_attrs);
  if (op_ret < 0) {
    ldout(s->cct, 0) << "NOTICE: put_bucket_info on bucket=" << s->bucket.name
		     << " returned err=" << op_ret << dendl;
    return;
  }
}

int RGWInitMultipart::verify_permission()
{
  if (!verify_bucket_permission(s, RGW_PERM_WRITE))
    return -EACCES;

  return 0;
}

void RGWInitMultipart::pre_exec()
{
  rgw_bucket_object_pre_exec(s);
}

void RGWInitMultipart::execute()
{
  bufferlist aclbl;
  map<string, bufferlist> attrs;
  rgw_obj obj;
  map<string, string>::iterator iter;

  if (get_params() < 0)
    return;
  op_ret = -EINVAL;
  if (s->object.empty())
    return;

  policy.encode(aclbl);

  attrs[RGW_ATTR_ACL] = aclbl;

  for (iter = s->generic_attrs.begin(); iter != s->generic_attrs.end(); ++iter) {
    bufferlist& attrbl = attrs[iter->first];
    const string& val = iter->second;
    attrbl.append(val.c_str(), val.size() + 1);
  }

  rgw_get_request_metadata(s->cct, s->info, attrs);

  do {
    char buf[33];
    gen_rand_alphanumeric(s->cct, buf, sizeof(buf) - 1);
    upload_id = MULTIPART_UPLOAD_ID_PREFIX; /* v2 upload id */
    upload_id.append(buf);

    string tmp_obj_name;
    RGWMPObj mp(s->object.name, upload_id);
    tmp_obj_name = mp.get_meta();

    obj.init_ns(s->bucket, tmp_obj_name, mp_ns);
    // the meta object will be indexed with 0 size, we c
    obj.set_in_extra_data(true);
    obj.index_hash_source = s->object.name;

    RGWRados::Object op_target(store, s->bucket_info, *static_cast<RGWObjectCtx *>(s->obj_ctx), obj);
    op_target.set_versioning_disabled(true); /* no versioning for multipart meta */

    RGWRados::Object::Write obj_op(&op_target);

    obj_op.meta.owner = s->owner.get_id();
    obj_op.meta.category = RGW_OBJ_CATEGORY_MULTIMETA;
    obj_op.meta.flags = PUT_OBJ_CREATE_EXCL;

    op_ret = obj_op.write_meta(0, attrs);
  } while (op_ret == -EEXIST);
}

static int get_multipart_info(RGWRados *store, struct req_state *s,
			      string& meta_oid,
                              RGWAccessControlPolicy *policy,
			      map<string, bufferlist>& attrs)
{
  map<string, bufferlist>::iterator iter;
  bufferlist header;

  rgw_obj obj;
  obj.init_ns(s->bucket, meta_oid, mp_ns);
  obj.set_in_extra_data(true);

  int op_ret = get_obj_attrs(store, s, obj, attrs);
  if (op_ret < 0) {
    if (op_ret == -ENOENT) {
      return -ERR_NO_SUCH_UPLOAD;
    }
    return op_ret;
  }

  if (policy) {
    for (iter = attrs.begin(); iter != attrs.end(); ++iter) {
      string name = iter->first;
      if (name.compare(RGW_ATTR_ACL) == 0) {
        bufferlist& bl = iter->second;
        bufferlist::iterator bli = bl.begin();
        try {
          ::decode(*policy, bli);
        } catch (buffer::error& err) {
          ldout(s->cct, 0) << "ERROR: could not decode policy, caught buffer::error" << dendl;
          return -EIO;
        }
        break;
      }
    }
  }

  return 0;
}

static int list_multipart_parts(RGWRados *store, struct req_state *s,
                                const string& upload_id,
                                string& meta_oid, int num_parts,
                                int marker, map<uint32_t, RGWUploadPartInfo>& parts,
                                int *next_marker, bool *truncated,
                                bool assume_unsorted = false)
{
  map<string, bufferlist> parts_map;
  map<string, bufferlist>::iterator iter;
  bufferlist header;

  rgw_obj obj;
  obj.init_ns(s->bucket, meta_oid, mp_ns);
  obj.set_in_extra_data(true);

  bool sorted_omap = is_v2_upload_id(upload_id) && !assume_unsorted;

  int ret;

  parts.clear();

  if (sorted_omap) {
    string p;
    p = "part.";
    char buf[32];

    snprintf(buf, sizeof(buf), "%08d", marker);
    p.append(buf);

    ret = store->omap_get_vals(obj, header, p, num_parts + 1, parts_map);
  } else {
    ret = store->omap_get_all(obj, header, parts_map);
  }
  if (ret < 0)
    return ret;

  int i;
  int last_num = 0;

  uint32_t expected_next = marker + 1;

  for (i = 0, iter = parts_map.begin(); (i < num_parts || !sorted_omap) && iter != parts_map.end(); ++iter, ++i) {
    bufferlist& bl = iter->second;
    bufferlist::iterator bli = bl.begin();
    RGWUploadPartInfo info;
    try {
      ::decode(info, bli);
    } catch (buffer::error& err) {
      ldout(s->cct, 0) << "ERROR: could not part info, caught buffer::error" << dendl;
      return -EIO;
    }
    if (sorted_omap) {
      if (info.num != expected_next) {
        /* ouch, we expected a specific part num here, but we got a different one. Either
         * a part is missing, or it could be a case of mixed rgw versions working on the same
         * upload, where one gateway doesn't support correctly sorted omap keys for multipart
         * upload just assume data is unsorted.
         */
        return list_multipart_parts(store, s, upload_id, meta_oid, num_parts, marker, parts, next_marker, truncated, true);
      }
      expected_next++;
    }
    if (sorted_omap ||
      (int)info.num > marker) {
      parts[info.num] = info;
      last_num = info.num;
    }
  }

  if (sorted_omap) {
    if (truncated)
      *truncated = (iter != parts_map.end());
  } else {
    /* rebuild a map with only num_parts entries */

    map<uint32_t, RGWUploadPartInfo> new_parts;
    map<uint32_t, RGWUploadPartInfo>::iterator piter;

    for (i = 0, piter = parts.begin(); i < num_parts && piter != parts.end(); ++i, ++piter) {
      new_parts[piter->first] = piter->second;
      last_num = piter->first;
    }

    if (truncated)
      *truncated = (piter != parts.end());

    parts.swap(new_parts);
  }

  if (next_marker) {
    *next_marker = last_num;
  }

  return 0;
}

int RGWCompleteMultipart::verify_permission()
{
  if (!verify_bucket_permission(s, RGW_PERM_WRITE))
    return -EACCES;

  return 0;
}

void RGWCompleteMultipart::pre_exec()
{
  rgw_bucket_object_pre_exec(s);
}

void RGWCompleteMultipart::execute()
{
  RGWMultiCompleteUpload *parts;
  map<int, string>::iterator iter;
  RGWMultiXMLParser parser;
  string meta_oid;
  map<uint32_t, RGWUploadPartInfo> obj_parts;
  map<uint32_t, RGWUploadPartInfo>::iterator obj_iter;
  map<string, bufferlist> attrs;
  off_t ofs = 0;
  MD5 hash;
  char final_etag[CEPH_CRYPTO_MD5_DIGESTSIZE];
  char final_etag_str[CEPH_CRYPTO_MD5_DIGESTSIZE * 2 + 16];
  bufferlist etag_bl;
  rgw_obj meta_obj;
  rgw_obj target_obj;
  RGWMPObj mp;
  RGWObjManifest manifest;
  uint64_t olh_epoch = 0;
  string version_id;

  op_ret = get_params();
  if (op_ret < 0)
    return;

  op_ret = get_system_versioning_params(s, &olh_epoch, &version_id);
  if (op_ret < 0) {
    return;
  }

  if (!data || !len) {
    op_ret = -ERR_MALFORMED_XML;
    return;
  }

  if (!parser.init()) {
    op_ret = -EIO;
    return;
  }

  if (!parser.parse(data, len, 1)) {
    op_ret = -ERR_MALFORMED_XML;
    return;
  }

  parts = static_cast<RGWMultiCompleteUpload *>(parser.find_first("CompleteMultipartUpload"));
  if (!parts || parts->parts.empty()) {
    op_ret = -ERR_MALFORMED_XML;
    return;
  }

  if ((int)parts->parts.size() >
      s->cct->_conf->rgw_multipart_part_upload_limit) {
    op_ret = -ERANGE;
    return;
  }

  mp.init(s->object.name, upload_id);
  meta_oid = mp.get_meta();

  int total_parts = 0;
  int handled_parts = 0;
  int max_parts = 1000;
  int marker = 0;
  bool truncated;

  uint64_t min_part_size = s->cct->_conf->rgw_multipart_min_part_size;

  list<rgw_obj_key> remove_objs; /* objects to be removed from index listing */

  bool versioned_object = s->bucket_info.versioning_enabled();

  iter = parts->parts.begin();

  meta_obj.init_ns(s->bucket, meta_oid, mp_ns);
  meta_obj.set_in_extra_data(true);
  meta_obj.index_hash_source = s->object.name;

  op_ret = get_obj_attrs(store, s, meta_obj, attrs);
  if (op_ret < 0) {
    ldout(s->cct, 0) << "ERROR: failed to get obj attrs, obj=" << meta_obj
		     << " ret=" << op_ret << dendl;
    return;
  }

  do {
    op_ret = list_multipart_parts(store, s, upload_id, meta_oid, max_parts,
				  marker, obj_parts, &marker, &truncated);
    if (op_ret == -ENOENT) {
      op_ret = -ERR_NO_SUCH_UPLOAD;
    }
    if (op_ret < 0)
      return;

    total_parts += obj_parts.size();
    if (!truncated && total_parts != (int)parts->parts.size()) {
      op_ret = -ERR_INVALID_PART;
      return;
    }

    for (obj_iter = obj_parts.begin(); iter != parts->parts.end() && obj_iter != obj_parts.end(); ++iter, ++obj_iter, ++handled_parts) {
      uint64_t part_size = obj_iter->second.size;
      if (handled_parts < (int)parts->parts.size() - 1 &&
          part_size < min_part_size) {
        op_ret = -ERR_TOO_SMALL;
        return;
      }

      char petag[CEPH_CRYPTO_MD5_DIGESTSIZE];
      if (iter->first != (int)obj_iter->first) {
        ldout(s->cct, 0) << "NOTICE: parts num mismatch: next requested: "
			 << iter->first << " next uploaded: "
			 << obj_iter->first << dendl;
        op_ret = -ERR_INVALID_PART;
        return;
      }
      string part_etag = rgw_string_unquote(iter->second);
      if (part_etag.compare(obj_iter->second.etag) != 0) {
        ldout(s->cct, 0) << "NOTICE: etag mismatch: part: " << iter->first
			 << " etag: " << iter->second << dendl;
        op_ret = -ERR_INVALID_PART;
        return;
      }

      hex_to_buf(obj_iter->second.etag.c_str(), petag,
		CEPH_CRYPTO_MD5_DIGESTSIZE);
      hash.Update((const byte *)petag, sizeof(petag));

      RGWUploadPartInfo& obj_part = obj_iter->second;

      /* update manifest for part */
      string oid = mp.get_part(obj_iter->second.num);
      rgw_obj src_obj;
      src_obj.init_ns(s->bucket, oid, mp_ns);

      if (obj_part.manifest.empty()) {
        ldout(s->cct, 0) << "ERROR: empty manifest for object part: obj="
			 << src_obj << dendl;
        op_ret = -ERR_INVALID_PART;
        return;
      } else {
        manifest.append(obj_part.manifest);
      }

      rgw_obj_key remove_key;
      src_obj.get_index_key(&remove_key);

      remove_objs.push_back(remove_key);

      ofs += obj_part.size;
    }
  } while (truncated);
  hash.Final((byte *)final_etag);

  buf_to_hex((unsigned char *)final_etag, sizeof(final_etag), final_etag_str);
  snprintf(&final_etag_str[CEPH_CRYPTO_MD5_DIGESTSIZE * 2],  sizeof(final_etag_str) - CEPH_CRYPTO_MD5_DIGESTSIZE * 2,
           "-%lld", (long long)parts->parts.size());
  etag = final_etag_str;
  ldout(s->cct, 10) << "calculated etag: " << final_etag_str << dendl;

  etag_bl.append(final_etag_str, strlen(final_etag_str) + 1);

  attrs[RGW_ATTR_ETAG] = etag_bl;

  target_obj.init(s->bucket, s->object.name);
  if (versioned_object) {
    store->gen_rand_obj_instance_name(&target_obj);
  }

  RGWObjectCtx& obj_ctx = *static_cast<RGWObjectCtx *>(s->obj_ctx);

  obj_ctx.set_atomic(target_obj);

  RGWRados::Object op_target(store, s->bucket_info, *static_cast<RGWObjectCtx *>(s->obj_ctx), target_obj);
  RGWRados::Object::Write obj_op(&op_target);

  obj_op.meta.manifest = &manifest;
  obj_op.meta.remove_objs = &remove_objs;

  obj_op.meta.ptag = &s->req_id; /* use req_id as operation tag */
  obj_op.meta.owner = s->owner.get_id();
  obj_op.meta.flags = PUT_OBJ_CREATE;

  op_ret = obj_op.write_meta(ofs, attrs);
  if (op_ret < 0)
    return;

  // remove the upload obj
  int r = store->delete_obj(*static_cast<RGWObjectCtx *>(s->obj_ctx),
			    s->bucket_info, meta_obj, 0);
  if (r < 0) {
    ldout(store->ctx(), 0) << "WARNING: failed to remove object " << meta_obj << dendl;
  }
}

int RGWAbortMultipart::verify_permission()
{
  if (!verify_bucket_permission(s, RGW_PERM_WRITE))
    return -EACCES;

  return 0;
}

void RGWAbortMultipart::pre_exec()
{
  rgw_bucket_object_pre_exec(s);
}

void RGWAbortMultipart::execute()
{
  op_ret = -EINVAL;
  string upload_id;
  string meta_oid;
  upload_id = s->info.args.get("uploadId");
  map<uint32_t, RGWUploadPartInfo> obj_parts;
  map<uint32_t, RGWUploadPartInfo>::iterator obj_iter;
  map<string, bufferlist> attrs;
  rgw_obj meta_obj;
  RGWMPObj mp;

  if (upload_id.empty() || s->object.empty())
    return;

  mp.init(s->object.name, upload_id);
  meta_oid = mp.get_meta();

  op_ret = get_multipart_info(store, s, meta_oid, NULL, attrs);
  if (op_ret < 0)
    return;

  bool truncated;
  int marker = 0;
  int max_parts = 1000;


  RGWObjectCtx *obj_ctx = static_cast<RGWObjectCtx *>(s->obj_ctx);

  meta_obj.init_ns(s->bucket, meta_oid, mp_ns);
  meta_obj.set_in_extra_data(true);
  meta_obj.index_hash_source = s->object.name;

  cls_rgw_obj_chain chain;
  list<rgw_obj_key> remove_objs;

  do {
    op_ret = list_multipart_parts(store, s, upload_id, meta_oid, max_parts,
				  marker, obj_parts, &marker, &truncated);
    if (op_ret < 0)
      return;

    for (obj_iter = obj_parts.begin();
	 obj_iter != obj_parts.end(); ++obj_iter) {
      RGWUploadPartInfo& obj_part = obj_iter->second;

      if (obj_part.manifest.empty()) {
        string oid = mp.get_part(obj_iter->second.num);
        rgw_obj obj;
        obj.init_ns(s->bucket, oid, mp_ns);
        obj.index_hash_source = s->object.name;
        op_ret = store->delete_obj(*obj_ctx, s->bucket_info, obj, 0);
        if (op_ret < 0 && op_ret != -ENOENT)
          return;
      } else {
        store->update_gc_chain(meta_obj, obj_part.manifest, &chain);
        RGWObjManifest::obj_iterator oiter = obj_part.manifest.obj_begin();
        if (oiter != obj_part.manifest.obj_end()) {
          rgw_obj head = oiter.get_location();
          rgw_obj_key key;
          head.get_index_key(&key);
          remove_objs.push_back(key);
        }
      }
    }
  } while (truncated);

  /* use upload id as tag */
  op_ret = store->send_chain_to_gc(chain, upload_id , false);  // do it async
  if (op_ret < 0) {
    ldout(store->ctx(), 5) << "gc->send_chain() returned " << op_ret << dendl;
    return;
  }

  RGWRados::Object del_target(store, s->bucket_info, *obj_ctx, meta_obj);
  RGWRados::Object::Delete del_op(&del_target);

  del_op.params.bucket_owner = s->bucket_info.owner;
  del_op.params.versioning_status = 0;
  if (!remove_objs.empty()) {
    del_op.params.remove_objs = &remove_objs;
  }

  // and also remove the metadata obj
  op_ret = del_op.delete_obj();
  if (op_ret == -ENOENT) {
    op_ret = -ERR_NO_SUCH_BUCKET;
  }
}

int RGWListMultipart::verify_permission()
{
  if (!verify_object_permission(s, RGW_PERM_READ))
    return -EACCES;

  return 0;
}

void RGWListMultipart::pre_exec()
{
  rgw_bucket_object_pre_exec(s);
}

void RGWListMultipart::execute()
{
  map<string, bufferlist> xattrs;
  string meta_oid;
  RGWMPObj mp;

  op_ret = get_params();
  if (op_ret < 0)
    return;

  mp.init(s->object.name, upload_id);
  meta_oid = mp.get_meta();

  op_ret = get_multipart_info(store, s, meta_oid, &policy, xattrs);
  if (op_ret < 0)
    return;

  op_ret = list_multipart_parts(store, s, upload_id, meta_oid, max_parts,
				marker, parts, NULL, &truncated);
}

int RGWListBucketMultiparts::verify_permission()
{
  if (!verify_bucket_permission(s, RGW_PERM_READ))
    return -EACCES;

  return 0;
}

void RGWListBucketMultiparts::pre_exec()
{
  rgw_bucket_object_pre_exec(s);
}

void RGWListBucketMultiparts::execute()
{
  vector<RGWObjEnt> objs;
  string marker_meta;

  op_ret = get_params();
  if (op_ret < 0)
    return;

  if (s->prot_flags & RGW_REST_SWIFT) {
    string path_args;
    path_args = s->info.args.get("path");
    if (!path_args.empty()) {
      if (!delimiter.empty() || !prefix.empty()) {
        op_ret = -EINVAL;
        return;
      }
      prefix = path_args;
      delimiter="/";
    }
  }
  marker_meta = marker.get_meta();

  RGWRados::Bucket target(store, s->bucket);
  RGWRados::Bucket::List list_op(&target);

  list_op.params.prefix = prefix;
  list_op.params.delim = delimiter;
  list_op.params.marker = marker_meta;
  list_op.params.ns = mp_ns;
  list_op.params.filter = &mp_filter;

  op_ret = list_op.list_objects(max_uploads, &objs, &common_prefixes,
				&is_truncated);
  if (!objs.empty()) {
    vector<RGWObjEnt>::iterator iter;
    RGWMultipartUploadEntry entry;
    for (iter = objs.begin(); iter != objs.end(); ++iter) {
      rgw_obj_key& key = iter->key;
      if (!entry.mp.from_meta(key.name))
        continue;
      entry.obj = *iter;
      uploads.push_back(entry);
    }
    next_marker = entry;
  }
}

int RGWDeleteMultiObj::verify_permission()
{
  if (!verify_bucket_permission(s, RGW_PERM_WRITE))
    return -EACCES;

  return 0;
}

void RGWDeleteMultiObj::pre_exec()
{
  rgw_bucket_object_pre_exec(s);
}

void RGWDeleteMultiObj::execute()
{
  RGWMultiDelDelete *multi_delete;
  vector<rgw_obj_key>::iterator iter;
  RGWMultiDelXMLParser parser;
  int num_processed = 0;
  RGWObjectCtx *obj_ctx = static_cast<RGWObjectCtx *>(s->obj_ctx);

  op_ret = get_params();
  if (op_ret < 0) {
    goto error;
  }

  if (!data) {
    op_ret = -EINVAL;
    goto error;
  }

  if (!parser.init()) {
    op_ret = -EINVAL;
    goto error;
  }

  if (!parser.parse(data, len, 1)) {
    op_ret = -EINVAL;
    goto error;
  }

  multi_delete = static_cast<RGWMultiDelDelete *>(parser.find_first("Delete"));
  if (!multi_delete) {
    op_ret = -EINVAL;
    goto error;
  }

  if (multi_delete->is_quiet())
    quiet = true;

  begin_response();
  if (multi_delete->objects.empty()) {
    goto done;
  }

  for (iter = multi_delete->objects.begin();
        iter != multi_delete->objects.end() && num_processed < max_to_delete;
        ++iter, num_processed++) {
    rgw_obj obj(bucket, *iter);

    obj_ctx->set_atomic(obj);

    RGWRados::Object del_target(store, s->bucket_info, *obj_ctx, obj);
    RGWRados::Object::Delete del_op(&del_target);

    del_op.params.bucket_owner = s->bucket_owner.get_id();
    del_op.params.versioning_status = s->bucket_info.versioning_status();
    del_op.params.obj_owner = s->owner;

    op_ret = del_op.delete_obj();
    if (op_ret == -ENOENT) {
      op_ret = 0;
    }

    send_partial_response(*iter, del_op.result.delete_marker,
			  del_op.result.version_id, op_ret);
  }

  /*  set the return code to zero, errors at this point will be
  dumped to the response */
  op_ret = 0;

done:
  // will likely segfault if begin_response() has not been called
  end_response();
  free(data);
  return;

error:
  send_status();
  free(data);
  return;

}

bool RGWBulkDelete::Deleter::verify_permission(RGWBucketInfo& binfo,
                                               map<string, bufferlist>& battrs,
                                               rgw_obj& obj,
                                               ACLOwner& bucket_owner /* out */)
{
  RGWAccessControlPolicy bacl(store->ctx());
  rgw_obj_key no_obj;
  int ret = read_policy(store, s, binfo, battrs, &bacl, binfo.bucket, no_obj);
  if (ret < 0) {
    return false;
  }

  RGWAccessControlPolicy oacl(s->cct);
  ret = read_policy(store, s, binfo, battrs, &oacl, binfo.bucket, s->object);
  if (ret < 0) {
    return false;
  }

  bucket_owner = bacl.get_owner();

  return verify_object_permission(s, &bacl, &oacl, RGW_PERM_WRITE);
}

bool RGWBulkDelete::Deleter::verify_permission(RGWBucketInfo& binfo,
                                               map<string, bufferlist>& battrs)
{
  RGWAccessControlPolicy bacl(store->ctx());
  rgw_obj_key no_obj;
  int ret = read_policy(store, s, binfo, battrs, &bacl, binfo.bucket, no_obj);
  if (ret < 0) {
    return false;
  }

  return verify_bucket_permission(s, &bacl, RGW_PERM_WRITE);
}

bool RGWBulkDelete::Deleter::delete_single(const acct_path_t& path)
{
  auto& obj_ctx = *static_cast<RGWObjectCtx *>(s->obj_ctx);

  RGWBucketInfo binfo;
  map<string, bufferlist> battrs;
  int ret = store->get_bucket_info(obj_ctx, s->user->user_id.tenant,
				  path.bucket_name, binfo, NULL, &battrs);
  if (ret < 0) {
    goto binfo_fail;
  }

  if (!path.obj_key.empty()) {
    rgw_obj obj(binfo.bucket, path.obj_key);
    obj_ctx.set_atomic(obj);

    RGWRados::Object del_target(store, binfo, obj_ctx, obj);
    RGWRados::Object::Delete del_op(&del_target);

    ACLOwner owner;
    if (!verify_permission(binfo, battrs, obj, owner)) {
      ret = -EACCES;
      goto auth_fail;
    }

    del_op.params.bucket_owner = binfo.owner;
    del_op.params.versioning_status = binfo.versioning_status();
    del_op.params.obj_owner = owner;

    ret = del_op.delete_obj();
    if (ret < 0) {
      goto delop_fail;
    }
  } else {
    RGWObjVersionTracker ot;
    ot.read_version = binfo.ep_objv;

    if (!verify_permission(binfo, battrs)) {
      ret = -EACCES;
      goto auth_fail;
    }

    ret = store->delete_bucket(binfo.bucket, ot);
    if (0 == ret) {
      ret = rgw_unlink_bucket(store, binfo.owner, binfo.bucket.tenant,
			      binfo.bucket.name, false);
      if (ret < 0) {
        ldout(s->cct, 0) << "WARNING: failed to unlink bucket: ret=" << ret
			 << dendl;
      }
    }
    if (ret < 0) {
      goto delop_fail;
    }

    if (!store->get_zonegroup().is_master) {
      bufferlist in_data;
      ret = forward_request_to_master(s, &ot.read_version, store, in_data,
				      NULL);
      if (ret < 0) {
        if (ret == -ENOENT) {
          /* adjust error, we want to return with NoSuchBucket and not
	   * NoSuchKey */
          ret = -ERR_NO_SUCH_BUCKET;
        }
        goto delop_fail;
      }
    }
  }

  num_deleted++;
  return true;


binfo_fail:
    if (-ENOENT == ret) {
      ldout(store->ctx(), 20) << "cannot find bucket = " << path.bucket_name << dendl;
      num_unfound++;
    } else {
      ldout(store->ctx(), 20) << "cannot get bucket info, ret = " << ret
			      << dendl;

      fail_desc_t failed_item = {
        .err  = ret,
        .path = path
      };
      failures.push_back(failed_item);
    }
    return false;

auth_fail:
    ldout(store->ctx(), 20) << "wrong auth for " << path << dendl;
    {
      fail_desc_t failed_item = {
        .err  = ret,
        .path = path
      };
      failures.push_back(failed_item);
    }
    return false;

delop_fail:
    if (-ENOENT == ret) {
      ldout(store->ctx(), 20) << "cannot find entry " << path << dendl;
      num_unfound++;
    } else {
      fail_desc_t failed_item = {
        .err  = ret,
        .path = path
      };
      failures.push_back(failed_item);
    }
    return false;
}

bool RGWBulkDelete::Deleter::delete_chunk(const std::list<acct_path_t>& paths)
{
  ldout(store->ctx(), 20) << "in delete_chunk" << dendl;
  for (auto path : paths) {
    ldout(store->ctx(), 20) << "bulk deleting path: " << path << dendl;
    delete_single(path);
  }

  return true;
}

int RGWBulkDelete::verify_permission()
{
  return 0;
}

void RGWBulkDelete::pre_exec()
{
  rgw_bucket_object_pre_exec(s);
}

void RGWBulkDelete::execute()
{
  deleter = std::unique_ptr<Deleter>(new Deleter(store, s));

  bool is_truncated = false;
  do {
    list<RGWBulkDelete::acct_path_t> items;

    int ret = get_data(items, &is_truncated);
    if (ret < 0) {
      return;
    }

    ret = deleter->delete_chunk(items);
  } while (!op_ret && is_truncated);

  return;
}

RGWHandler::~RGWHandler()
{
}

int RGWHandler::init(RGWRados *_store, struct req_state *_s, RGWClientIO *cio)
{
  store = _store;
  s = _s;

  return 0;
}

int RGWHandler::do_init_permissions()
{
  int ret = rgw_build_bucket_policies(store, s);

  if (ret < 0) {
    ldout(s->cct, 10) << "read_permissions on " << s->bucket << " ret=" << ret << dendl;
    if (ret == -ENODATA)
      ret = -EACCES;
  }

  return ret;
}

int RGWHandler::do_read_permissions(RGWOp *op, bool only_bucket)
{
  if (only_bucket) {
    /* already read bucket info */
    return 0;
  }
  int ret = rgw_build_object_policies(store, s, op->prefetch_data());

  if (ret < 0) {
    ldout(s->cct, 10) << "read_permissions on " << s->bucket << ":"
		      << s->object << " only_bucket=" << only_bucket
		      << " ret=" << ret << dendl;
    if (ret == -ENODATA)
      ret = -EACCES;
  }

  return ret;
}

int RGWOp::error_handler(int err_no, string *error_content) {
  return dialect_handler->error_handler(err_no, error_content);
}

int RGWHandler::error_handler(int err_no, string *error_content) {
  // This is the do-nothing error handler
  return err_no;
}<|MERGE_RESOLUTION|>--- conflicted
+++ resolved
@@ -447,14 +447,8 @@
     return -EPERM;
   }
 
-<<<<<<< HEAD
   if (!s->system_request && (required_mask & RGW_OP_TYPE_MODIFY) && store->get_zone().is_read_only()) {
     ldout(s->cct, 5) << "NOTICE: modify request to a read-only zone by a non-system user, permission denied"  << dendl;
-=======
-  if (!s->system_request && (required_mask & RGW_OP_TYPE_MODIFY) &&
-      !store->zone.is_master)  {
-    ldout(s->cct, 5) << "NOTICE: modify request to a non-master zone by a non-system user, permission denied"  << dendl;
->>>>>>> 12a55d6b
     return -EPERM;
   }
 
@@ -1787,17 +1781,10 @@
   if (s->bucket_exists) {
     string selected_placement_rule;
     rgw_bucket bucket;
-<<<<<<< HEAD
-    op_ret = store->select_bucket_placement(s->user, zonegroup_id,
+    op_ret = store->select_bucket_placement(*(s->user), zonegroup_id,
 					    placement_rule,
 					    s->bucket_tenant, s->bucket_name,
 					    bucket, &selected_placement_rule);
-=======
-    op_ret = store->select_bucket_placement(*(s->user), region_name,
-					    placement_rule, s->bucket_tenant,
-					    s->bucket_name, bucket,
-					    &selected_placement_rule);
->>>>>>> 12a55d6b
     if (selected_placement_rule != s->bucket_info.placement_rule) {
       op_ret = -EEXIST;
       return;
@@ -1814,19 +1801,11 @@
   }
   s->bucket.tenant = s->bucket_tenant; /* ignored if bucket exists */
   s->bucket.name = s->bucket_name;
-<<<<<<< HEAD
-  op_ret = store->create_bucket(s->user, s->bucket, zonegroup_id, placement_rule,
+  op_ret = store->create_bucket(*(s->user), s->bucket, zonegroup_id, placement_rule,
 				attrs, info, pobjv, &ep_objv, creation_time,
 				pmaster_bucket, true);
-  /* continue if EEXIST and create_bucket will fail below.  this way we can recover
-   * from a partial create by retrying it. */
-=======
-  op_ret = store->create_bucket(*(s->user), s->bucket, region_name,
-				placement_rule, attrs, info, pobjv, &ep_objv,
-				creation_time, pmaster_bucket, true);
   /* continue if EEXIST and create_bucket will fail below.  this way we can
    * recover from a partial create by retrying it. */
->>>>>>> 12a55d6b
   ldout(s->cct, 20) << "rgw_create_bucket returned ret=" << op_ret << " bucket=" << s->bucket << dendl;
 
   if (op_ret && op_ret != -EEXIST)
@@ -2610,14 +2589,8 @@
   }
 
   rgw_get_request_metadata(s->cct, s->info, attrs, false);
-<<<<<<< HEAD
   RGWUserInfo orig_uinfo;
-  rgw_get_user_info_by_uid(store, s->user.user_id, orig_uinfo, &acct_op_tracker);
-=======
-  rgw_get_user_attrs_by_uid(store, s->user->user_id, orig_attrs,
-			    &acct_op_tracker);
-  prepare_add_del_attrs(orig_attrs, rmattr_names, attrs, rmattrs);
->>>>>>> 12a55d6b
+  rgw_get_user_info_by_uid(store, s->user->user_id, orig_uinfo, &acct_op_tracker);
   populate_with_generic_attrs(s, attrs);
 
   /* Handle the TempURL-related stuff. */
@@ -2631,13 +2604,8 @@
   }
 
   /* XXX tenant needed? */
-<<<<<<< HEAD
-  op_ret = rgw_store_user_info(store, s->user, &orig_uinfo,
+  op_ret = rgw_store_user_info(store, *(s->user), &orig_uinfo,
                                &acct_op_tracker, 0, false, &attrs);
-=======
-  op_ret = rgw_store_user_attrs(store, s->user->user_id.id, attrs, &rmattrs,
-				&acct_op_tracker);
->>>>>>> 12a55d6b
   if (op_ret < 0) {
     return;
   }
